/**
 * Copyright 2015, Google Inc. All rights reserved. Use of this source code is
 * governed by a BSD-style license that can be found in the LICENSE file.
 */
'use strict';

function DemoController($scope, $http) {

  function init() {
    $scope.samples = [
<<<<<<< HEAD
        "insert into user(name) values('test1') /* run this a few times */",
        "insert into user(user_id, name) values(6, 'test2') /* app-suplied user_id */",
        "insert into user(user_id, name) values(6, null) /* error: name must be supplied */",
=======
        "insert into user(name) values('test1') /* run this at least 6 times with different values of name */",
        "insert into user(name) values(null) /* error: name must be supplied */",
>>>>>>> 0698355f
        "select user_id, name from user where user_id=6 /* unique select */",
        "select user_id, name from user where name='test1' /* non-unique select */",
        "select user_id, name from user where user_id in (1, 6) /* unique multi-select */",
        "select user_id, name from user where name in ('test1', 'test2') /* non-unique multi-select */",
        "select user_id, name from user /* scatter */",
        "select count(*) from user where user_id=1 /* aggregation on unique vindex */",
        "select count(*) from user where name='foo' /* error: aggregation on non-unique vindex */",
        "select user_id, name from user where user_id=1 limit 1 /* limit on unique vindex */",
        "update user set user_id=1 where user_id=2 /* error: cannot change vindex columns */",
        "delete from user where user_id=1 /* other 'test1' in name_user_idx unaffected */",
        "delete from user where name='test1' /* error: cannot delete by non-unique vindex */",
        "",
        "insert into user_extra(user_id, extra) values(1, 'extra1')",
        "insert into user_extra(user_id, extra) values(2, 'test1')",
        "insert into user_extra(user_id, extra) values(6, 'test2')",
        "insert into user_extra(extra) values('extra1') /* error: must supply value for user_id */",
        "select user_id, extra from user_extra where extra='extra1' /* scatter */",
        "update user_extra set extra='extra2' where user_id=1 /* allowed */",
        "delete from user_extra where user_id=1 /* vindexes are unchanged */",
        "",
        "insert into music(user_id) values(1) /* auto-inc on music_id */",
<<<<<<< HEAD
        "insert into music(user_id, music_id) values(1, 6) /* explicit music_id value */",
=======
>>>>>>> 0698355f
        "select user_id, music_id from music where user_id=1",
        "delete from music where music_id=6 /* one row deleted */",
        "delete from music where user_id=1 /* multiple rows deleted */",
        "",
        "select u.user_id, u.name, e.user_id, e.extra from user u join user_extra e on u.user_id = e.user_id where u.user_id = 2 /* simple, single row join */",
        "select u.user_id, u.name, e.user_id, e.extra from user u join user_extra e on u.user_id = e.user_id /* simple, scatter join */",
        "select u.user_id, u.name, e.user_id, e.extra from user u join user_extra e on u.name != e.extra where u.user_id = 2 /* simple, cross-shard complex join */",
        "select u1.user_id, u1.name, u2.user_id, u2.name from user u1 join user u2 on u1.name = u2.name where u1.user_id = 2 /* self-join */",
        "select u.user_id, u.name, e.user_id, e.extra from user u left join user_extra e on u.user_id = e.user_id /* left join */",
        "select u.user_id, u.name, e.user_id, e.extra from user u left join user_extra e on u.name != e.extra where u.user_id = 2 /* cross-shard left join */",
        "select user_id, name from user where name in (select extra from user_extra where user_id = user.user_id) /* correlated subquery */",
        "select count(*), u.user_id, u.name, e.extra from user u join user_extra e on u.user_id = e.user_id /* aggregates */",
        "select u.user_id, u.name, m.music_id, m.user_id from user u join music m on u.user_id = m.music_id where u.user_id = 1 order by u.user_id, u.name, m.user_id /* order by, in spite of odd join */",
        "",
        "insert into music_extra(music_id) values(1) /* keyspace_id back-computed */",
        "insert into music_extra(music_id, keyspace_id) values(1, 1) /* invalid keyspace id */",
    ];
    $scope.submitQuery()
  }

  $scope.submitQuery = function() {
    try {
      $http({
          method: 'POST',
          url: '/cgi-bin/data.py',
          data: "query=" + $scope.query,
          headers: {
            'Content-Type': 'application/x-www-form-urlencoded'
          }
      }).success(function(data, status, headers, config) {
        $scope.result = angular.fromJson(data);
      });
    } catch (err) {
      $scope.result.error = err.message;
    }
  };

  $scope.setQuery = function($query) {
    $scope.query = $query;
    angular.element("#query_input").focus();
  };

  init();
}<|MERGE_RESOLUTION|>--- conflicted
+++ resolved
@@ -8,14 +8,8 @@
 
   function init() {
     $scope.samples = [
-<<<<<<< HEAD
-        "insert into user(name) values('test1') /* run this a few times */",
-        "insert into user(user_id, name) values(6, 'test2') /* app-suplied user_id */",
-        "insert into user(user_id, name) values(6, null) /* error: name must be supplied */",
-=======
         "insert into user(name) values('test1') /* run this at least 6 times with different values of name */",
         "insert into user(name) values(null) /* error: name must be supplied */",
->>>>>>> 0698355f
         "select user_id, name from user where user_id=6 /* unique select */",
         "select user_id, name from user where name='test1' /* non-unique select */",
         "select user_id, name from user where user_id in (1, 6) /* unique multi-select */",
@@ -37,10 +31,6 @@
         "delete from user_extra where user_id=1 /* vindexes are unchanged */",
         "",
         "insert into music(user_id) values(1) /* auto-inc on music_id */",
-<<<<<<< HEAD
-        "insert into music(user_id, music_id) values(1, 6) /* explicit music_id value */",
-=======
->>>>>>> 0698355f
         "select user_id, music_id from music where user_id=1",
         "delete from music where music_id=6 /* one row deleted */",
         "delete from music where user_id=1 /* multiple rows deleted */",
