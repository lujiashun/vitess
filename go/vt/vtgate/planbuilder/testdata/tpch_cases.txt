--- conflicted
+++ resolved
@@ -6,11 +6,7 @@
 # TPC-H query 2
 "select s_acctbal, s_name, n_name, p_partkey, p_mfgr, s_address, s_phone, s_comment from part, supplier, partsupp, nation, region where p_partkey = ps_partkey and s_suppkey = ps_suppkey and p_size = 15 and p_type like '%BRASS' and s_nationkey = n_nationkey and n_regionkey = r_regionkey and r_name = 'EUROPE' and ps_supplycost = ( select min(ps_supplycost) from partsupp, supplier, nation, region where p_partkey = ps_partkey and s_suppkey = ps_suppkey and s_nationkey = n_nationkey and n_regionkey = r_regionkey and r_name = 'EUROPE' ) order by s_acctbal desc, n_name, s_name, p_partkey limit 10"
 "symbol p_partkey not found"
-<<<<<<< HEAD
-"unsupported: cross-shard correlated subquery"
-=======
 Gen4 error: unsupported: cross-shard correlated subquery
->>>>>>> 66cb05d7
 
 # TPC-H query 3
 "select l_orderkey, sum(l_extendedprice * (1 - l_discount)) as revenue, o_orderdate, o_shippriority from customer, orders, lineitem where c_mktsegment = 'BUILDING' and c_custkey = o_custkey and l_orderkey = o_orderkey and o_orderdate < date('1995-03-15') and l_shipdate > date('1995-03-15') group by l_orderkey, o_orderdate, o_shippriority order by revenue desc, o_orderdate limit 10"
