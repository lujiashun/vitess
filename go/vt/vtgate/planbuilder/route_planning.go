/*
Copyright 2020 The Vitess Authors.

Licensed under the Apache License, Version 2.0 (the "License");
you may not use this file except in compliance with the License.
You may obtain a copy of the License at

    http://www.apache.org/licenses/LICENSE-2.0

Unless required by applicable law or agreed to in writing, software
distributed under the License is distributed on an "AS IS" BASIS,
WITHOUT WARRANTIES OR CONDITIONS OF ANY KIND, either express or implied.
See the License for the specific language governing permissions and
limitations under the License.
*/

package planbuilder

import (
	"fmt"
	"sort"
	"strings"

	"vitess.io/vitess/go/sqltypes"

	vtrpcpb "vitess.io/vitess/go/vt/proto/vtrpc"
	"vitess.io/vitess/go/vt/vtgate/semantics"
	"vitess.io/vitess/go/vt/vtgate/vindexes"

	"vitess.io/vitess/go/vt/vterrors"

	"vitess.io/vitess/go/vt/sqlparser"
	"vitess.io/vitess/go/vt/vtgate/engine"
)

func newBuildSelectPlan(sel *sqlparser.Select, vschema ContextVSchema) (engine.Primitive, error) {
	semTable, err := semantics.Analyse(sel) // TODO no nil no
	if err != nil {
		return nil, err
	}

	qgraph, err := createQGFromSelect(sel, semTable)
	if err != nil {
		return nil, err
	}

	var tree joinTree

	switch {
	case vschema.Planner() == V4Left2Right:
		tree, err = leftToRightSolve(qgraph, semTable, vschema)
	default:
		tree, err = greedySolve(qgraph, semTable, vschema)
	}

	if err != nil {
		return nil, err
	}

	plan, err := transformToLogicalPlan(tree, semTable)
	if err != nil {
		return nil, err
	}

	if err := planProjections(sel, plan, semTable); err != nil {
		return nil, err
	}

	plan, err = planLimit(sel.Limit, plan)
	if err != nil {
		return nil, err
	}

	if err := plan.WireupV4(semTable); err != nil {
		return nil, err
	}
	return plan.Primitive(), nil
}

func planLimit(limit *sqlparser.Limit, plan logicalPlan) (logicalPlan, error) {
	if limit == nil {
		return plan, nil
	}
	rb, ok := plan.(*route)
	if ok && rb.isSingleShard() {
		rb.SetLimit(limit)
		return plan, nil
	}

	lPlan, err := createLimit(plan, limit)
	if err != nil {
		return nil, err
	}

	// visit does not modify the plan.
	_, err = visit(lPlan, setUpperLimit)
	if err != nil {
		return nil, err
	}
	return lPlan, nil
}

func planProjections(sel *sqlparser.Select, plan logicalPlan, semTable *semantics.SemTable) error {
	rb, ok := plan.(*route)
	if ok {
		ast := rb.Select.(*sqlparser.Select)
		ast.Distinct = sel.Distinct
		ast.GroupBy = sel.GroupBy
		ast.OrderBy = sel.OrderBy
		ast.SelectExprs = sel.SelectExprs
		ast.Comments = sel.Comments
	} else {

		// TODO real horizon planning to be done
		for _, expr := range sel.SelectExprs {
			switch e := expr.(type) {
			case *sqlparser.AliasedExpr:
				if _, err := pushProjection(e, plan, semTable); err != nil {
					return err
				}
			default:
				return vterrors.Errorf(vtrpcpb.Code_INTERNAL, "not yet supported %T", e)
			}
		}

	}
	return nil
}

type (
	joinTree interface {
		// tables returns the table identifiers that are solved by this plan
		tables() semantics.TableSet

		// cost is simply the number of routes in the joinTree
		cost() int

		// creates a copy of the joinTree that can be updated without changing the original
		clone() joinTree

		pushOutputColumns([]*sqlparser.ColName, *semantics.SemTable) int
	}
	routeTable struct {
		qtable *queryTable
		vtable *vindexes.Table
	}
	routePlan struct {
		routeOpCode engine.RouteOpcode
		solved      semantics.TableSet
		keyspace    *vindexes.Keyspace

		// _tables contains all the tables that are solved by this plan.
		// the tables also contain any predicates that only depend on that particular table
		_tables routeTables

		// predicates are the predicates evaluated by this plan
		predicates []sqlparser.Expr

		// vindex and vindexValues is set if a vindex will be used for this route.
		vindex       vindexes.Vindex
		vindexValues []sqltypes.PlanValue

		// here we store the possible vindexes we can use so that when we add predicates to the plan,
		// we can quickly check if the new predicates enables any new vindex options
		vindexPreds []*vindexPlusPredicates

		// columns needed to feed other plans
		columns []*sqlparser.ColName
	}
	joinPlan struct {
		// columns needed to feed other plans
		columns []int

		// arguments that need to be copied from the LHS/RHS
		vars map[string]int

		lhs, rhs joinTree
	}
	routeTables []*routeTable
)

var _ joinTree = (*routePlan)(nil)
var _ joinTree = (*joinPlan)(nil)

// clone returns a copy of the struct with copies of slices,
// so changing the the contents of them will not be reflected in the original
func (rp *routePlan) clone() joinTree {
	result := *rp
	result.vindexPreds = make([]*vindexPlusPredicates, len(rp.vindexPreds))
	for i, pred := range rp.vindexPreds {
		// we do this to create a copy of the struct
		p := *pred
		result.vindexPreds[i] = &p
	}
	return &result
}

// tables implements the joinTree interface
func (rp *routePlan) tables() semantics.TableSet {
	return rp.solved
}

// cost implements the joinTree interface
func (rp *routePlan) cost() int {
	switch rp.routeOpCode {
	case
		engine.SelectDBA,
		engine.SelectEqualUnique,
		engine.SelectNext,
		engine.SelectNone,
		engine.SelectReference,
		engine.SelectUnsharded:
		return 1
	case engine.SelectEqual:
		return 5
	case engine.SelectIN:
		return 10
	case engine.SelectMultiEqual:
		return 10
	case engine.SelectScatter:
		return 20
	}
	return 1
}

// vindexPlusPredicates is a struct used to store all the predicates that the vindex can be used to query
type vindexPlusPredicates struct {
	vindex *vindexes.ColumnVindex
	values []sqltypes.PlanValue
	// Vindex is covered if all the columns in the vindex have an associated predicate
	covered bool
}

// addPredicate clones this routePlan and returns a new one with these predicates added to it. if the predicates can help,
// they will improve the routeOpCode
func (rp *routePlan) addPredicate(predicates ...sqlparser.Expr) error {
	newVindexFound := false
	for _, filter := range predicates {
		switch node := filter.(type) {
		case *sqlparser.ComparisonExpr:
			switch node.Operator {
			case sqlparser.EqualOp:
				// here we are searching for predicates in the form n.col = XYZ
				if sqlparser.IsNull(node.Left) || sqlparser.IsNull(node.Right) {
					// we are looking at ANDed predicates in the WHERE clause.
					// since we know that nothing returns true when compared to NULL,
					// so we can safely bail out here
					rp.routeOpCode = engine.SelectNone
					return nil
				}
				// TODO(Manan,Andres): Remove the predicates that are repeated eg. Id=1 AND Id=1
				for _, v := range rp.vindexPreds {
					if v.covered {
						// already covered by an earlier predicate
						continue
					}
					column, ok := node.Left.(*sqlparser.ColName)
					other := node.Right
					if !ok {
						column, ok = node.Right.(*sqlparser.ColName)
						other = node.Left
					}
					value, err := sqlparser.NewPlanValue(other)
					if err != nil {
						// if we are unable to create a PlanValue, we can't use a vindex, but we don't have to fail
						if strings.Contains(err.Error(), "expression is too complex") {
							continue
						}
						// something else went wrong, return the error
						return err
					}
					if ok {
						for _, col := range v.vindex.Columns {
							// If the column for the predicate matches any column in the vindex add it to the list
							if column.Name.Equal(col) {
								v.values = append(v.values, value)
								// Vindex is covered if all the columns in the vindex have a associated predicate
								v.covered = len(v.values) == len(v.vindex.Columns)
								newVindexFound = newVindexFound || v.covered
							}
						}
					}
				}
			}
		}
	}

	// if we didn't open up any new vindex options, no need to enter here
	if newVindexFound {
		rp.pickBestAvailableVindex()
	}

	// any predicates that cover more than a single table need to be added here
	rp.predicates = append(rp.predicates, predicates...)

	return nil
}

// pickBestAvailableVindex goes over the available vindexes for this route and picks the best one available.
func (rp *routePlan) pickBestAvailableVindex() {
	//TODO (Manan,Andres): Improve cost metric for vindexes
	for _, v := range rp.vindexPreds {
		if !v.covered {
			continue
		}
		// Choose the minimum cost vindex from the ones which are covered
		if rp.vindex == nil || v.vindex.Vindex.Cost() < rp.vindex.Cost() {
			rp.vindex = v.vindex.Vindex
			rp.vindexValues = v.values
		}
	}

	if rp.vindex != nil {
		rp.routeOpCode = engine.SelectEqual
		if rp.vindex.IsUnique() {
			rp.routeOpCode = engine.SelectEqualUnique
		}
	}
}

// Predicates takes all known predicates for this route and ANDs them together
func (rp *routePlan) Predicates() sqlparser.Expr {
	var result sqlparser.Expr
	add := func(e sqlparser.Expr) {
		if result == nil {
			result = e
			return
		}
		result = &sqlparser.AndExpr{
			Left:  result,
			Right: e,
		}
	}
	for _, p := range rp.predicates {
		add(p)
	}
	return result
}

func (rp *routePlan) pushOutputColumns(col []*sqlparser.ColName, _ *semantics.SemTable) int {
	newCol := len(rp.columns)
	rp.columns = append(rp.columns, col...)
	return newCol
}

func (jp *joinPlan) tables() semantics.TableSet {
	return jp.lhs.tables() | jp.rhs.tables()
}

func (jp *joinPlan) cost() int {
	return jp.lhs.cost() + jp.rhs.cost()
}

func (jp *joinPlan) clone() joinTree {
	result := &joinPlan{
		lhs: jp.lhs.clone(),
		rhs: jp.rhs.clone(),
	}
	return result
}

func (jp *joinPlan) pushOutputColumns(columns []*sqlparser.ColName, semTable *semantics.SemTable) int {
	resultIdx := len(jp.columns)
	var toTheLeft []bool
	var lhs, rhs []*sqlparser.ColName
	for _, col := range columns {
		if semTable.Dependencies(col).IsSolvedBy(jp.lhs.tables()) {
			lhs = append(lhs, col)
			toTheLeft = append(toTheLeft, true)
		} else {
			rhs = append(rhs, col)
			toTheLeft = append(toTheLeft, false)
		}
	}
	lhsOffset := jp.lhs.pushOutputColumns(lhs, semTable)
	rhsOffset := -jp.rhs.pushOutputColumns(rhs, semTable)

	for _, left := range toTheLeft {
		if left {
			jp.columns = append(jp.columns, lhsOffset)
			lhsOffset++
		} else {
			jp.columns = append(jp.columns, rhsOffset)
			rhsOffset--
		}
	}
	return resultIdx
}

func pushPredicate2(exprs []sqlparser.Expr, tree joinTree, semTable *semantics.SemTable) (joinTree, error) {
	switch node := tree.(type) {
	case *routePlan:
		plan := node.clone().(*routePlan)
		err := plan.addPredicate(exprs...)
		if err != nil {
			return nil, err
		}
		return plan, nil

	case *joinPlan:
		// we break up the predicates so that colnames from the LHS are replaced by arguments
		var rhsPreds []sqlparser.Expr
		var lhsColumns []*sqlparser.ColName
		lhsSolves := node.lhs.tables()
		for _, expr := range exprs {
			cols, predicate, err := breakPredicateInLHSandRHS(expr, semTable, lhsSolves)
			if err != nil {
				return nil, err
			}
			lhsColumns = append(lhsColumns, cols...)
			rhsPreds = append(rhsPreds, predicate)
		}
		node.pushOutputColumns(lhsColumns, semTable)
		rhsPlan, err := pushPredicate2(rhsPreds, node.rhs, semTable)
		if err != nil {
			return nil, err
		}
		return &joinPlan{
			lhs: node.lhs,
			rhs: rhsPlan,
		}, nil
	default:
		panic(fmt.Sprintf("BUG: unknown type %T", node))
	}
}

func breakPredicateInLHSandRHS(expr sqlparser.Expr, semTable *semantics.SemTable, lhs semantics.TableSet) (columns []*sqlparser.ColName, predicate sqlparser.Expr, err error) {
	predicate = expr.Clone()
	sqlparser.Rewrite(predicate, nil, func(cursor *sqlparser.Cursor) bool {
		switch node := cursor.Node().(type) {
		case *sqlparser.ColName:
			deps := semTable.Dependencies(node)
			if deps == 0 {
				err = vterrors.Errorf(vtrpcpb.Code_INTERNAL, "unknown column. has the AST been copied?")
				return false
			}
			if deps.IsSolvedBy(lhs) {
				columns = append(columns, node)
				arg := sqlparser.NewArgument([]byte(":" + node.CompliantName("")))
				cursor.Replace(arg)
			}
		}
		return true
	})
	return
}

func mergeOrJoin(lhs, rhs joinTree, joinPredicates []sqlparser.Expr, semTable *semantics.SemTable) (joinTree, error) {
	newPlan := tryMerge(lhs, rhs, joinPredicates, semTable)
	if newPlan != nil {
		return newPlan, nil
	}

	tree := &joinPlan{lhs: lhs.clone(), rhs: rhs.clone()}
	return pushPredicate2(joinPredicates, tree, semTable)
}

type (
	tableSetPair struct {
		left, right semantics.TableSet
	}
	cacheMap map[tableSetPair]joinTree
)

/*
	The greedy planner will plan a query by finding first finding the best route plan for every table.
    Then, iteratively, it finds the cheapest join that can be produced between the remaining plans,
	and removes the two inputs to this cheapest plan and instead adds the join.
	As an optimization, it first only considers joining tables that have predicates defined between them
*/
func greedySolve(qg *queryGraph, semTable *semantics.SemTable, vschema ContextVSchema) (joinTree, error) {
	joinTrees, err := seedPlanList(qg, semTable, vschema)
	planCache := cacheMap{}
	if err != nil {
		return nil, err
	}

	crossJoinsOK := false
	for len(joinTrees) > 1 {
		bestTree, lIdx, rIdx, err := findBestJoinTree(qg, semTable, joinTrees, planCache, crossJoinsOK)
		if err != nil {
			return nil, err
		}
		// if we found a best plan, we'll replace the two plans that were joined with the join plan created
		if bestTree != nil {
			// we need to remove the larger of the two plans first
			if rIdx > lIdx {
				joinTrees = removeAt(joinTrees, rIdx)
				joinTrees = removeAt(joinTrees, lIdx)
			} else {
				joinTrees = removeAt(joinTrees, lIdx)
				joinTrees = removeAt(joinTrees, rIdx)
			}
			joinTrees = append(joinTrees, bestTree)
		} else {
			// we will only fail to find a join plan when there are only cross joins left
			// when that happens, we switch over to allow cross joins as well.
			// this way we prioritize joining joinTrees with predicates first
			crossJoinsOK = true
		}
	}

	return joinTrees[0], nil
}

func (cm cacheMap) getJoinTreeFor(lhs, rhs joinTree, joinPredicates []sqlparser.Expr, semTable *semantics.SemTable) (joinTree, error) {
	solves := tableSetPair{left: lhs.tables(), right: rhs.tables()}
	cachedPlan := cm[solves]
	if cachedPlan != nil {
		return cachedPlan, nil
	}

	join, err := mergeOrJoin(lhs, rhs, joinPredicates, semTable)
	if err != nil {
		return nil, err
	}
	cm[solves] = join
	return join, nil
}

func findBestJoinTree(
	qg *queryGraph,
	semTable *semantics.SemTable,
	plans []joinTree,
	planCache cacheMap,
	crossJoinsOK bool,
) (bestPlan joinTree, lIdx int, rIdx int, err error) {
	for i, lhs := range plans {
		for j, rhs := range plans {
			if i == j {
				continue
			}
			joinPredicates := qg.getPredicates(lhs.tables(), rhs.tables())
			if len(joinPredicates) == 0 && !crossJoinsOK {
				// if there are no predicates joining the two tables,
				// creating a join between them would produce a
				// cartesian product, which is almost always a bad idea
				continue
			}
			plan, err := planCache.getJoinTreeFor(lhs, rhs, joinPredicates, semTable)
			if err != nil {
				return nil, 0, 0, err
			}
			if bestPlan == nil || plan.cost() < bestPlan.cost() {
				bestPlan = plan
				// remember which plans we based on, so we can remove them later
				lIdx = i
				rIdx = j
			}
		}
	}
	return bestPlan, lIdx, rIdx, nil
}

func leftToRightSolve(qg *queryGraph, semTable *semantics.SemTable, vschema ContextVSchema) (joinTree, error) {
	plans, err := seedPlanList(qg, semTable, vschema)
	if err != nil {
		return nil, err
	}

	var acc joinTree
	for _, plan := range plans {
		if acc == nil {
			acc = plan
			continue
		}
		joinPredicates := qg.getPredicates(acc.tables(), plan.tables())
		acc, err = mergeOrJoin(acc, plan, joinPredicates, semTable)
		if err != nil {
			return nil, err
		}
	}

	return acc, nil
}

// seedPlanList returns a routePlan for each table in the qg
func seedPlanList(qg *queryGraph, semTable *semantics.SemTable, vschema ContextVSchema) ([]joinTree, error) {
	plans := make([]joinTree, len(qg.tables))

	// we start by seeding the table with the single routes
	for i, table := range qg.tables {
		solves := semTable.TableSetFor(table.alias)
		plan, err := createRoutePlan(table, solves, vschema)
		if err != nil {
			return nil, err
		}
		plans[i] = plan
	}
	return plans, nil
}

func removeAt(plans []joinTree, idx int) []joinTree {
	return append(plans[:idx], plans[idx+1:]...)
}

func createRoutePlan(table *queryTable, solves semantics.TableSet, vschema ContextVSchema) (*routePlan, error) {
	vschemaTable, _, _, _, _, err := vschema.FindTableOrVindex(table.table)
	if err != nil {
		return nil, err
	}
	plan := &routePlan{
		solved: solves,
		_tables: []*routeTable{{
			qtable: table,
			vtable: vschemaTable,
		}},
		keyspace: vschemaTable.Keyspace,
	}

	for _, columnVindex := range vschemaTable.ColumnVindexes {
		plan.vindexPreds = append(plan.vindexPreds, &vindexPlusPredicates{vindex: columnVindex})
	}

	switch {
	case vschemaTable.Type == vindexes.TypeSequence:
		plan.routeOpCode = engine.SelectNext
	case vschemaTable.Type == vindexes.TypeReference:
		plan.routeOpCode = engine.SelectReference
	case !vschemaTable.Keyspace.Sharded:
		plan.routeOpCode = engine.SelectUnsharded
	case vschemaTable.Pinned != nil:

		// Pinned tables have their keyspace ids already assigned.
		// Use the Binary vindex, which is the identity function
		// for keyspace id.
		plan.routeOpCode = engine.SelectEqualUnique
	default:
		plan.routeOpCode = engine.SelectScatter
	}
	err = plan.addPredicate(table.predicates...)
	if err != nil {
		return nil, err
	}

	return plan, nil
}

<<<<<<< HEAD
=======
func transformToLogicalPlan(tree joinTree, semTable *semantics.SemTable) (logicalPlan, error) {
	switch n := tree.(type) {
	case *routePlan:
		return transformRoutePlan(n)

	case *joinPlan:
		return transformJoinPlan(n, semTable)
	}

	return nil, vterrors.Errorf(vtrpcpb.Code_INTERNAL, "BUG: unknown type encountered: %T", tree)
}

func transformJoinPlan(n *joinPlan, semTable *semantics.SemTable) (*joinV4, error) {
	lhsColList := extractColumnsNeededFromLHS(n, semTable, n.lhs.tables())

	lhs, err := transformToLogicalPlan(n.lhs, semTable)
	if err != nil {
		return nil, err
	}

	vars := map[string]int{}
	for _, col := range lhsColList {
		offset, err := pushProjection(&sqlparser.AliasedExpr{Expr: col}, lhs, semTable)
		if err != nil {
			return nil, err
		}
		vars[col.CompliantName("")] = offset
	}

	rhs, err := transformToLogicalPlan(n.rhs, semTable)
	if err != nil {
		return nil, err
	}

	err = pushPredicate(n.predicates, rhs, semTable)
	if err != nil {
		return nil, err
	}

	return &joinV4{
		Left:  lhs,
		Right: rhs,
		Vars:  vars,
	}, nil
}

func extractColumnsNeededFromLHS(n *joinPlan, semTable *semantics.SemTable, lhsSolves semantics.TableSet) []*sqlparser.ColName {
	lhsColMap := map[*sqlparser.ColName]sqlparser.Argument{}
	for _, predicate := range n.predicates {
		sqlparser.Rewrite(predicate, func(cursor *sqlparser.Cursor) bool {
			switch node := cursor.Node().(type) {
			case *sqlparser.ColName:
				if semTable.Dependencies(node).IsSolvedBy(lhsSolves) {
					arg := sqlparser.NewArgument([]byte(":" + node.CompliantName("")))
					lhsColMap[node] = arg
					cursor.Replace(arg)
				}
			}
			return true
		}, nil)
	}

	var lhsColList []*sqlparser.ColName
	for col := range lhsColMap {
		lhsColList = append(lhsColList, col)
	}
	return lhsColList
}

func transformRoutePlan(n *routePlan) (*route, error) {
	var tablesForSelect sqlparser.TableExprs
	tableNameMap := map[string]interface{}{}

	sort.Sort(n._tables)
	for _, t := range n._tables {
		alias := sqlparser.AliasedTableExpr{
			Expr: sqlparser.TableName{
				Name: t.vtable.Name,
			},
			Partitions: nil,
			As:         t.qtable.alias.As,
			Hints:      nil,
		}
		tablesForSelect = append(tablesForSelect, &alias)
		tableNameMap[sqlparser.String(t.qtable.table.Name)] = nil
	}

	predicates := n.Predicates()
	var where *sqlparser.Where
	if predicates != nil {
		where = &sqlparser.Where{Expr: predicates, Type: sqlparser.WhereClause}
	}
	var values []sqltypes.PlanValue
	if len(n.conditions) == 1 {
		value, err := sqlparser.NewPlanValue(n.conditions[0].(*sqlparser.ComparisonExpr).Right)
		if err != nil {
			return nil, err
		}
		values = []sqltypes.PlanValue{value}
	}
	var singleColumn vindexes.SingleColumn
	if n.vindex != nil {
		singleColumn = n.vindex.(vindexes.SingleColumn)
	}

	var tableNames []string
	for name := range tableNameMap {
		tableNames = append(tableNames, name)
	}
	sort.Strings(tableNames)

	return &route{
		eroute: &engine.Route{
			Opcode:    n.routeOpCode,
			TableName: strings.Join(tableNames, ", "),
			Keyspace:  n.keyspace,
			Vindex:    singleColumn,
			Values:    values,
		},
		Select: &sqlparser.Select{
			From:  tablesForSelect,
			Where: where,
		},
		tables: n.solved,
	}, nil
}

>>>>>>> d09dffef
func findColumnVindex(a *routePlan, exp sqlparser.Expr, sem *semantics.SemTable) vindexes.SingleColumn {
	left, isCol := exp.(*sqlparser.ColName)
	if !isCol {
		return nil
	}
	leftDep := sem.Dependencies(left)
	for _, table := range a._tables {
		if leftDep.IsSolvedBy(table.qtable.tableID) {
			for _, vindex := range table.vtable.ColumnVindexes {
				singCol, isSingle := vindex.Vindex.(vindexes.SingleColumn)
				if isSingle && vindex.Columns[0].Equal(left.Name) {
					return singCol
				}
			}
		}
	}
	return nil
}

func canMergeOnFilter(a, b *routePlan, predicate sqlparser.Expr, sem *semantics.SemTable) bool {
	comparison, ok := predicate.(*sqlparser.ComparisonExpr)
	if !ok {
		return false
	}
	if comparison.Operator != sqlparser.EqualOp {
		return false
	}
	left := comparison.Left
	right := comparison.Right

	lVindex := findColumnVindex(a, left, sem)
	if lVindex == nil {
		left, right = right, left
		lVindex = findColumnVindex(a, left, sem)
	}
	if lVindex == nil || !lVindex.IsUnique() {
		return false
	}
	rVindex := findColumnVindex(b, right, sem)
	if rVindex == nil {
		return false
	}
	return rVindex == lVindex
}

func canMergeOnFilters(a, b *routePlan, joinPredicates []sqlparser.Expr, semTable *semantics.SemTable) bool {
	for _, predicate := range joinPredicates {
		if canMergeOnFilter(a, b, predicate, semTable) {
			return true
		}
	}
	return false
}

func tryMerge(a, b joinTree, joinPredicates []sqlparser.Expr, semTable *semantics.SemTable) joinTree {
	aRoute, ok := a.(*routePlan)
	if !ok {
		return nil
	}
	bRoute, ok := b.(*routePlan)
	if !ok {
		return nil
	}
	if aRoute.keyspace != bRoute.keyspace {
		return nil
	}

	newTabletSet := aRoute.solved | bRoute.solved
	r := &routePlan{
		routeOpCode: aRoute.routeOpCode,
		solved:      newTabletSet,
		_tables:     append(aRoute._tables, bRoute._tables...),
		predicates: append(
			append(aRoute.predicates, bRoute.predicates...),
			joinPredicates...),
		keyspace:    aRoute.keyspace,
		vindexPreds: append(aRoute.vindexPreds, bRoute.vindexPreds...),
	}

	switch aRoute.routeOpCode {
	case engine.SelectUnsharded, engine.SelectDBA:
		if aRoute.routeOpCode != bRoute.routeOpCode {
			return nil
		}
	case engine.SelectScatter, engine.SelectEqualUnique:
		if len(joinPredicates) == 0 {
			// If we are doing two Scatters, we have to make sure that the
			// joins are on the correct vindex to allow them to be merged
			// no join predicates - no vindex
			return nil
		}

		canMerge := canMergeOnFilters(aRoute, bRoute, joinPredicates, semTable)
		if !canMerge {
			return nil
		}
		r.pickBestAvailableVindex()
	}

	return r
}

var _ sort.Interface = (routeTables)(nil)

func (r routeTables) Len() int {
	return len(r)
}

func (r routeTables) Less(i, j int) bool {
	return r[i].qtable.tableID < r[j].qtable.tableID
}

func (r routeTables) Swap(i, j int) {
	r[i], r[j] = r[j], r[i]
}<|MERGE_RESOLUTION|>--- conflicted
+++ resolved
@@ -636,136 +636,6 @@
 	return plan, nil
 }
 
-<<<<<<< HEAD
-=======
-func transformToLogicalPlan(tree joinTree, semTable *semantics.SemTable) (logicalPlan, error) {
-	switch n := tree.(type) {
-	case *routePlan:
-		return transformRoutePlan(n)
-
-	case *joinPlan:
-		return transformJoinPlan(n, semTable)
-	}
-
-	return nil, vterrors.Errorf(vtrpcpb.Code_INTERNAL, "BUG: unknown type encountered: %T", tree)
-}
-
-func transformJoinPlan(n *joinPlan, semTable *semantics.SemTable) (*joinV4, error) {
-	lhsColList := extractColumnsNeededFromLHS(n, semTable, n.lhs.tables())
-
-	lhs, err := transformToLogicalPlan(n.lhs, semTable)
-	if err != nil {
-		return nil, err
-	}
-
-	vars := map[string]int{}
-	for _, col := range lhsColList {
-		offset, err := pushProjection(&sqlparser.AliasedExpr{Expr: col}, lhs, semTable)
-		if err != nil {
-			return nil, err
-		}
-		vars[col.CompliantName("")] = offset
-	}
-
-	rhs, err := transformToLogicalPlan(n.rhs, semTable)
-	if err != nil {
-		return nil, err
-	}
-
-	err = pushPredicate(n.predicates, rhs, semTable)
-	if err != nil {
-		return nil, err
-	}
-
-	return &joinV4{
-		Left:  lhs,
-		Right: rhs,
-		Vars:  vars,
-	}, nil
-}
-
-func extractColumnsNeededFromLHS(n *joinPlan, semTable *semantics.SemTable, lhsSolves semantics.TableSet) []*sqlparser.ColName {
-	lhsColMap := map[*sqlparser.ColName]sqlparser.Argument{}
-	for _, predicate := range n.predicates {
-		sqlparser.Rewrite(predicate, func(cursor *sqlparser.Cursor) bool {
-			switch node := cursor.Node().(type) {
-			case *sqlparser.ColName:
-				if semTable.Dependencies(node).IsSolvedBy(lhsSolves) {
-					arg := sqlparser.NewArgument([]byte(":" + node.CompliantName("")))
-					lhsColMap[node] = arg
-					cursor.Replace(arg)
-				}
-			}
-			return true
-		}, nil)
-	}
-
-	var lhsColList []*sqlparser.ColName
-	for col := range lhsColMap {
-		lhsColList = append(lhsColList, col)
-	}
-	return lhsColList
-}
-
-func transformRoutePlan(n *routePlan) (*route, error) {
-	var tablesForSelect sqlparser.TableExprs
-	tableNameMap := map[string]interface{}{}
-
-	sort.Sort(n._tables)
-	for _, t := range n._tables {
-		alias := sqlparser.AliasedTableExpr{
-			Expr: sqlparser.TableName{
-				Name: t.vtable.Name,
-			},
-			Partitions: nil,
-			As:         t.qtable.alias.As,
-			Hints:      nil,
-		}
-		tablesForSelect = append(tablesForSelect, &alias)
-		tableNameMap[sqlparser.String(t.qtable.table.Name)] = nil
-	}
-
-	predicates := n.Predicates()
-	var where *sqlparser.Where
-	if predicates != nil {
-		where = &sqlparser.Where{Expr: predicates, Type: sqlparser.WhereClause}
-	}
-	var values []sqltypes.PlanValue
-	if len(n.conditions) == 1 {
-		value, err := sqlparser.NewPlanValue(n.conditions[0].(*sqlparser.ComparisonExpr).Right)
-		if err != nil {
-			return nil, err
-		}
-		values = []sqltypes.PlanValue{value}
-	}
-	var singleColumn vindexes.SingleColumn
-	if n.vindex != nil {
-		singleColumn = n.vindex.(vindexes.SingleColumn)
-	}
-
-	var tableNames []string
-	for name := range tableNameMap {
-		tableNames = append(tableNames, name)
-	}
-	sort.Strings(tableNames)
-
-	return &route{
-		eroute: &engine.Route{
-			Opcode:    n.routeOpCode,
-			TableName: strings.Join(tableNames, ", "),
-			Keyspace:  n.keyspace,
-			Vindex:    singleColumn,
-			Values:    values,
-		},
-		Select: &sqlparser.Select{
-			From:  tablesForSelect,
-			Where: where,
-		},
-		tables: n.solved,
-	}, nil
-}
-
->>>>>>> d09dffef
 func findColumnVindex(a *routePlan, exp sqlparser.Expr, sem *semantics.SemTable) vindexes.SingleColumn {
 	left, isCol := exp.(*sqlparser.ColName)
 	if !isCol {
