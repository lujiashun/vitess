/*
Copyright 2019 The Vitess Authors.

Licensed under the Apache License, Version 2.0 (the "License");
you may not use this file except in compliance with the License.
You may obtain a copy of the License at

    http://www.apache.org/licenses/LICENSE-2.0

Unless required by applicable law or agreed to in writing, software
distributed under the License is distributed on an "AS IS" BASIS,
WITHOUT WARRANTIES OR CONDITIONS OF ANY KIND, either express or implied.
See the License for the specific language governing permissions and
limitations under the License.
*/

package engine

import (
	"bytes"
	"fmt"
	"reflect"
	"sort"
	"testing"
	"time"

	"github.com/google/go-cmp/cmp"

	"golang.org/x/sync/errgroup"

	topodatapb "vitess.io/vitess/go/vt/proto/topodata"

	"vitess.io/vitess/go/vt/sqlparser"

	"golang.org/x/net/context"

	"vitess.io/vitess/go/sqltypes"
	"vitess.io/vitess/go/vt/key"
	"vitess.io/vitess/go/vt/srvtopo"

	querypb "vitess.io/vitess/go/vt/proto/query"
	vtgatepb "vitess.io/vitess/go/vt/proto/vtgate"
)

var testMaxMemoryRows = 100
var testIgnoreMaxMemoryRows = false

var _ VCursor = (*noopVCursor)(nil)
var _ SessionActions = (*noopVCursor)(nil)

// noopVCursor is used to build other vcursors.
type noopVCursor struct {
	ctx context.Context
}

<<<<<<< HEAD
func (t noopVCursor) LookupRowLockShardSession() vtgatepb.CommitOrder {
=======
func (t noopVCursor) SetFoundRows(u uint64) {
>>>>>>> e6579aa3
	panic("implement me")
}

func (t noopVCursor) InTransactionAndIsDML() bool {
	panic("implement me")
}

func (t noopVCursor) ExecuteLock(rs *srvtopo.ResolvedShard, query *querypb.BoundQuery) (*sqltypes.Result, error) {
	panic("implement me")
}

func (t noopVCursor) NeedsReservedConn() {
}

func (t noopVCursor) SetUDV(key string, value interface{}) error {
	panic("implement me")
}

func (t noopVCursor) SetSysVar(name string, expr string) {
	//panic("implement me")
}

func (t noopVCursor) InReservedConn() bool {
	panic("implement me")
}

func (t noopVCursor) ShardSession() []*srvtopo.ResolvedShard {
	panic("implement me")
}

func (t noopVCursor) ExecuteVSchema(keyspace string, vschemaDDL *sqlparser.DDL) error {
	panic("implement me")
}

func (t noopVCursor) Session() SessionActions {
	return t
}

func (t noopVCursor) SetAutocommit(bool) error {
	panic("implement me")
}

func (t noopVCursor) SetClientFoundRows(bool) {
	panic("implement me")
}

func (t noopVCursor) SetSkipQueryPlanCache(bool) {
	panic("implement me")
}

func (t noopVCursor) SetSQLSelectLimit(int64) {
	panic("implement me")
}

func (t noopVCursor) SetTransactionMode(vtgatepb.TransactionMode) {
	panic("implement me")
}

func (t noopVCursor) SetWorkload(querypb.ExecuteOptions_Workload) {
	panic("implement me")
}

func (t noopVCursor) SetTarget(string) error {
	panic("implement me")
}

func (t noopVCursor) Context() context.Context {
	if t.ctx == nil {
		return context.Background()
	}
	return t.ctx
}
func (t noopVCursor) MaxMemoryRows() int {
	return testMaxMemoryRows
}

func (t noopVCursor) ExceedsMaxMemoryRows(numRows int) bool {
	return !testIgnoreMaxMemoryRows && numRows > testMaxMemoryRows
}

func (t noopVCursor) SetContextTimeout(timeout time.Duration) context.CancelFunc {
	return func() {}
}

func (t noopVCursor) ErrorGroupCancellableContext() *errgroup.Group {
	g, ctx := errgroup.WithContext(t.ctx)
	t.ctx = ctx
	return g
}

func (t noopVCursor) RecordWarning(warning *querypb.QueryWarning) {
}

func (t noopVCursor) Execute(method string, query string, bindvars map[string]*querypb.BindVariable, rollbackOnError bool, co vtgatepb.CommitOrder) (*sqltypes.Result, error) {
	panic("unimplemented")
}

func (t noopVCursor) ExecuteMultiShard(rss []*srvtopo.ResolvedShard, queries []*querypb.BoundQuery, rollbackOnError, canAutocommit bool) (*sqltypes.Result, []error) {
	panic("unimplemented")
}

func (t noopVCursor) AutocommitApproval() bool {
	panic("unimplemented")
}

func (t noopVCursor) ExecuteStandalone(query string, bindvars map[string]*querypb.BindVariable, rs *srvtopo.ResolvedShard) (*sqltypes.Result, error) {
	panic("unimplemented")
}

func (t noopVCursor) StreamExecuteMulti(query string, rss []*srvtopo.ResolvedShard, bindVars []map[string]*querypb.BindVariable, callback func(reply *sqltypes.Result) error) error {
	panic("unimplemented")
}

func (t noopVCursor) ExecuteKeyspaceID(keyspace string, ksid []byte, query string, bindVars map[string]*querypb.BindVariable, rollbackOnError, autocommit bool) (*sqltypes.Result, error) {
	panic("unimplemented")
}

func (t noopVCursor) ResolveDestinations(keyspace string, ids []*querypb.Value, destinations []key.Destination) ([]*srvtopo.ResolvedShard, [][]*querypb.Value, error) {
	panic("unimplemented")
}

var _ VCursor = (*loggingVCursor)(nil)
var _ SessionActions = (*loggingVCursor)(nil)

// loggingVCursor logs requests and allows you to verify
// that the correct requests were made.
type loggingVCursor struct {
	noopVCursor

	shards          []string
	shardForKsid    []string
	curShardForKsid int
	shardErr        error

	results   []*sqltypes.Result
	curResult int
	resultErr error

	warnings []*querypb.QueryWarning

	// Optional errors that can be returned from nextResult() alongside the results for
	// multi-shard queries
	multiShardErrs []error

	log []string

	resolvedTargetTabletType topodatapb.TabletType
}

func (f *loggingVCursor) SetFoundRows(u uint64) {
	panic("implement me")
}

func (f *loggingVCursor) InTransactionAndIsDML() bool {
	return false
}

func (f *loggingVCursor) SetUDV(key string, value interface{}) error {
	f.log = append(f.log, fmt.Sprintf("UDV set with (%s,%v)", key, value))
	return nil
}

func (f *loggingVCursor) SetSysVar(name string, expr string) {
	f.log = append(f.log, fmt.Sprintf("SysVar set with (%s,%v)", name, expr))
}

func (f *loggingVCursor) NeedsReservedConn() {
}

func (f *loggingVCursor) InReservedConn() bool {
	panic("implement me")
}

func (f *loggingVCursor) ShardSession() []*srvtopo.ResolvedShard {
	return nil
}

func (f *loggingVCursor) ExecuteVSchema(string, *sqlparser.DDL) error {
	panic("implement me")
}

func (f *loggingVCursor) Session() SessionActions {
	return f
}

func (f *loggingVCursor) SetTarget(target string) error {
	f.log = append(f.log, fmt.Sprintf("Target set to %s", target))
	return nil
}

func (f *loggingVCursor) Context() context.Context {
	return context.Background()
}

func (f *loggingVCursor) SetContextTimeout(time.Duration) context.CancelFunc {
	return func() {}
}

func (f *loggingVCursor) ErrorGroupCancellableContext() *errgroup.Group {
	panic("implement me")
}

func (f *loggingVCursor) RecordWarning(warning *querypb.QueryWarning) {
	f.warnings = append(f.warnings, warning)
}

func (f *loggingVCursor) Execute(_ string, query string, bindvars map[string]*querypb.BindVariable, rollbackOnError bool, co vtgatepb.CommitOrder) (*sqltypes.Result, error) {
	name := "Unknown"
	switch co {
	case vtgatepb.CommitOrder_NORMAL:
		name = "Execute"
	case vtgatepb.CommitOrder_PRE:
		name = "ExecutePre"
	case vtgatepb.CommitOrder_POST:
		name = "ExecutePost"
	case vtgatepb.CommitOrder_AUTOCOMMIT:
		name = "ExecuteAutocommit"
	}
	f.log = append(f.log, fmt.Sprintf("%s %s %v %v", name, query, printBindVars(bindvars), rollbackOnError))
	return f.nextResult()
}

func (f *loggingVCursor) ExecuteMultiShard(rss []*srvtopo.ResolvedShard, queries []*querypb.BoundQuery, rollbackOnError, canAutocommit bool) (*sqltypes.Result, []error) {
	f.log = append(f.log, fmt.Sprintf("ExecuteMultiShard %v%v %v", printResolvedShardQueries(rss, queries), rollbackOnError, canAutocommit))
	res, err := f.nextResult()
	if err != nil {
		return nil, []error{err}
	}

	return res, f.multiShardErrs
}

func (f *loggingVCursor) AutocommitApproval() bool {
	return true
}

func (f *loggingVCursor) ExecuteStandalone(query string, bindvars map[string]*querypb.BindVariable, rs *srvtopo.ResolvedShard) (*sqltypes.Result, error) {
	f.log = append(f.log, fmt.Sprintf("ExecuteStandalone %s %v %s %s", query, printBindVars(bindvars), rs.Target.Keyspace, rs.Target.Shard))
	return f.nextResult()
}

func (f *loggingVCursor) StreamExecuteMulti(query string, rss []*srvtopo.ResolvedShard, bindVars []map[string]*querypb.BindVariable, callback func(reply *sqltypes.Result) error) error {
	f.log = append(f.log, fmt.Sprintf("StreamExecuteMulti %s %s", query, printResolvedShardsBindVars(rss, bindVars)))
	r, err := f.nextResult()
	if err != nil {
		return err
	}
	return callback(r)
}

func (f *loggingVCursor) ResolveDestinations(keyspace string, ids []*querypb.Value, destinations []key.Destination) ([]*srvtopo.ResolvedShard, [][]*querypb.Value, error) {
	f.log = append(f.log, fmt.Sprintf("ResolveDestinations %v %v %v", keyspace, ids, key.DestinationsString(destinations)))
	if f.shardErr != nil {
		return nil, nil, f.shardErr
	}

	var rss []*srvtopo.ResolvedShard
	var values [][]*querypb.Value
	visited := make(map[string]int)
	for i, destination := range destinations {
		var shards []string

		switch d := destination.(type) {
		case key.DestinationAllShards:
			shards = f.shards
		case key.DestinationKeyRange:
			shards = []string{"-20", "20-"}
		case key.DestinationKeyspaceID:
			if f.shardForKsid == nil || f.curShardForKsid >= len(f.shardForKsid) {
				shards = []string{"-20"}
			} else {
				shards = []string{f.shardForKsid[f.curShardForKsid]}
				f.curShardForKsid++
			}
		case key.DestinationKeyspaceIDs:
			for _, ksid := range d {
				if string(ksid) < "\x20" {
					shards = append(shards, "-20")
				} else {
					shards = append(shards, "20-")
				}
			}
		case key.DestinationAnyShard:
			// Take the first shard.
			shards = f.shards[:1]
		case key.DestinationNone:
			// Nothing to do here.
		case key.DestinationShard:
			shards = []string{destination.String()}
		default:
			return nil, nil, fmt.Errorf("unsupported destination: %v", destination)
		}

		for _, shard := range shards {
			vi, ok := visited[shard]
			if !ok {
				vi = len(rss)
				visited[shard] = vi
				rss = append(rss, &srvtopo.ResolvedShard{
					Target: &querypb.Target{
						Keyspace:   keyspace,
						Shard:      shard,
						TabletType: f.resolvedTargetTabletType,
					},
				})
				if ids != nil {
					values = append(values, nil)
				}
			}
			if ids != nil {
				values[vi] = append(values[vi], ids[i])
			}
		}
	}
	return rss, values, nil
}

func (f *loggingVCursor) ExpectLog(t *testing.T, want []string) {
	t.Helper()
	if len(want) == 0 && len(f.log) == 0 {
		// both are empty. no need to compare empty array with nil
		return
	}
	diff := cmp.Diff(want, f.log)
	if diff != "" {
		t.Fatalf("log not what was expected: %s", diff)
	}
}

func (f *loggingVCursor) ExpectWarnings(t *testing.T, want []*querypb.QueryWarning) {
	t.Helper()
	if !reflect.DeepEqual(f.warnings, want) {
		t.Errorf("vc.warnings:\n%+v\nwant:\n%+v", f.warnings, want)
	}
}

func (f *loggingVCursor) Rewind() {
	f.curShardForKsid = 0
	f.curResult = 0
	f.log = nil
	f.warnings = nil
}

func (f *loggingVCursor) SetAutocommit(bool) error {
	panic("implement me")
}

func (f *loggingVCursor) SetClientFoundRows(bool) {
	panic("implement me")
}

func (f *loggingVCursor) SetSkipQueryPlanCache(bool) {
	panic("implement me")
}

func (f *loggingVCursor) SetSQLSelectLimit(int64) {
	panic("implement me")
}

func (f *loggingVCursor) SetTransactionMode(vtgatepb.TransactionMode) {
	panic("implement me")
}

func (f *loggingVCursor) SetWorkload(querypb.ExecuteOptions_Workload) {
	panic("implement me")
}

func (f *loggingVCursor) nextResult() (*sqltypes.Result, error) {
	if f.results == nil || f.curResult >= len(f.results) {
		return &sqltypes.Result{}, f.resultErr
	}

	r := f.results[f.curResult]
	f.curResult++
	if r == nil {
		return &sqltypes.Result{}, f.resultErr
	}
	return r, nil
}

func expectError(t *testing.T, msg string, err error, want string) {
	t.Helper()
	if err == nil || err.Error() != want {
		t.Errorf("%s: %v, want %s", msg, err, want)
	}
}

func expectResult(t *testing.T, msg string, result, want *sqltypes.Result) {
	t.Helper()
	if !reflect.DeepEqual(result, want) {
		t.Errorf("%s:\n%v\nwant:\n%v", msg, result, want)
	}
}

func printBindVars(bindvars map[string]*querypb.BindVariable) string {
	var keys []string
	for k := range bindvars {
		keys = append(keys, k)
	}
	sort.Strings(keys)
	buf := &bytes.Buffer{}
	for _, k := range keys {
		fmt.Fprintf(buf, "%s: %v", k, bindvars[k])
	}
	return buf.String()
}

func printResolvedShardQueries(rss []*srvtopo.ResolvedShard, queries []*querypb.BoundQuery) string {
	buf := &bytes.Buffer{}
	for i, rs := range rss {
		fmt.Fprintf(buf, "%s.%s: %s {%s} ", rs.Target.Keyspace, rs.Target.Shard, queries[i].Sql, printBindVars(queries[i].BindVariables))
	}
	return buf.String()
}

func printResolvedShardsBindVars(rss []*srvtopo.ResolvedShard, bvs []map[string]*querypb.BindVariable) string {
	buf := &bytes.Buffer{}
	for i, rs := range rss {
		fmt.Fprintf(buf, "%s.%s: {%v} ", rs.Target.Keyspace, rs.Target.Shard, printBindVars(bvs[i]))
	}
	return buf.String()
}<|MERGE_RESOLUTION|>--- conflicted
+++ resolved
@@ -53,11 +53,11 @@
 	ctx context.Context
 }
 
-<<<<<<< HEAD
 func (t noopVCursor) LookupRowLockShardSession() vtgatepb.CommitOrder {
-=======
+	panic("implement me")
+}
+
 func (t noopVCursor) SetFoundRows(u uint64) {
->>>>>>> e6579aa3
 	panic("implement me")
 }
 
