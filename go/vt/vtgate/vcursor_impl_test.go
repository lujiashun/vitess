--- conflicted
+++ resolved
@@ -238,13 +238,8 @@
 	}}
 
 	for i, tc := range tests {
-<<<<<<< HEAD
-		t.Run(string(i)+"#"+tc.targetString, func(t *testing.T) {
+		t.Run(fmt.Sprintf("%d#%s", i, tc.targetString), func(t *testing.T) {
 			vc, _ := newVCursorImpl(context.Background(), NewSafeSession(&vtgatepb.Session{InTransaction: true}), sqlparser.MarginComments{}, nil, nil, &fakeVSchemaOperator{vschema: tc.vschema}, tc.vschema, nil, nil)
-=======
-		t.Run(fmt.Sprintf("%d#%s", i, tc.targetString), func(t *testing.T) {
-			vc, _ := newVCursorImpl(context.Background(), NewSafeSession(&vtgatepb.Session{InTransaction: true}), sqlparser.MarginComments{}, nil, nil, &fakeVSchemaOperator{vschema: tc.vschema}, tc.vschema, nil)
->>>>>>> e2d0e1a9
 			vc.vschema = tc.vschema
 			err := vc.SetTarget(tc.targetString)
 			if tc.expectedError == "" {
