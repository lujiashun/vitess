/*
Copyright 2019 The Vitess Authors.

Licensed under the Apache License, Version 2.0 (the "License");
you may not use this file except in compliance with the License.
You may obtain a copy of the License at

    http://www.apache.org/licenses/LICENSE-2.0

Unless required by applicable law or agreed to in writing, software
distributed under the License is distributed on an "AS IS" BASIS,
WITHOUT WARRANTIES OR CONDITIONS OF ANY KIND, either express or implied.
See the License for the specific language governing permissions and
limitations under the License.
*/

package vstreamer

import (
	"context"
	"fmt"
	"math"
	"time"

	"vitess.io/vitess/go/mysql"
	"vitess.io/vitess/go/sqltypes"
	"vitess.io/vitess/go/textutil"
	"vitess.io/vitess/go/vt/dbconfigs"
	"vitess.io/vitess/go/vt/log"
	binlogdatapb "vitess.io/vitess/go/vt/proto/binlogdata"
	querypb "vitess.io/vitess/go/vt/proto/query"
	vtrpcpb "vitess.io/vitess/go/vt/proto/vtrpc"
	"vitess.io/vitess/go/vt/sqlparser"
	"vitess.io/vitess/go/vt/vterrors"
	"vitess.io/vitess/go/vt/vtgate/vindexes"
	"vitess.io/vitess/go/vt/vttablet/tabletserver/schema"
)

// RowStreamer exposes an externally usable interface to rowStreamer.
type RowStreamer interface {
	Stream() error
	Cancel()
}

// NewRowStreamer returns a RowStreamer
func NewRowStreamer(ctx context.Context, cp dbconfigs.Connector, se *schema.Engine, query string, lastpk []sqltypes.Value, send func(*binlogdatapb.VStreamRowsResponse) error, vse *Engine) RowStreamer {
	return newRowStreamer(ctx, cp, se, query, lastpk, &localVSchema{vschema: &vindexes.VSchema{}}, send, vse)
}

// rowStreamer is used for copying the existing rows of a table
// before vreplication begins streaming binlogs. The rowStreamer
// responds to a request with the GTID position as of which it
// streams the rows of a table. This allows vreplication to synchronize
// its events as of the returned GTID before adding the new rows.
// For every set of rows sent, the last pk value is also sent.
// This allows for the streaming to be resumed based on the last
// pk value processed.
type rowStreamer struct {
	ctx    context.Context
	cancel func()

	cp      dbconfigs.Connector
	se      *schema.Engine
	query   string
	lastpk  []sqltypes.Value
	send    func(*binlogdatapb.VStreamRowsResponse) error
	vschema *localVSchema

<<<<<<< HEAD
	plan      *Plan
	pkColumns []int
	ukName    string
	sendQuery string
	vse       *Engine
	pktsize   PacketSizer
=======
	plan          *Plan
	pkColumns     []int
	ukColumnNames []string
	sendQuery     string
	vse           *Engine
	pktsize       PacketSizer
>>>>>>> 9fb976ae
}

func newRowStreamer(ctx context.Context, cp dbconfigs.Connector, se *schema.Engine, query string, lastpk []sqltypes.Value, vschema *localVSchema, send func(*binlogdatapb.VStreamRowsResponse) error, vse *Engine) *rowStreamer {
	ctx, cancel := context.WithCancel(ctx)
	return &rowStreamer{
		ctx:     ctx,
		cancel:  cancel,
		cp:      cp,
		se:      se,
		query:   query,
		lastpk:  lastpk,
		send:    send,
		vschema: vschema,
		vse:     vse,
		pktsize: DefaultPacketSizer(),
	}
}

func (rs *rowStreamer) Cancel() {
	log.Info("Rowstreamer Cancel() called")
	rs.cancel()
}

func (rs *rowStreamer) Stream() error {
	// Ensure sh is Open. If vttablet came up in a non_serving role,
	// the schema engine may not have been initialized.
	if err := rs.se.Open(); err != nil {
		return err
	}
	if err := rs.buildPlan(); err != nil {
		return err
	}
	conn, err := snapshotConnect(rs.ctx, rs.cp)
	if err != nil {
		return err
	}
	defer conn.Close()
	if _, err := conn.ExecuteFetch("set names binary", 1, false); err != nil {
		return err
	}
	return rs.streamQuery(conn, rs.send)
}

func (rs *rowStreamer) buildPlan() error {
	// This pre-parsing is required to extract the table name
	// and create its metadata.
	sel, fromTable, err := analyzeSelect(rs.query)
	if err != nil {
		return err
	}
	st, err := rs.se.GetTableForPos(fromTable, "")
	if err != nil {
		return err
	}
	ti := &Table{
		Name:   st.Name,
		Fields: st.Fields,
	}
	// The plan we build is identical to the one for vstreamer.
	// This is because the row format of a read is identical
	// to the row format of a binlog event. So, the same
	// filtering will work.
	rs.plan, err = buildTablePlan(ti, rs.vschema, rs.query)
	if err != nil {
		log.Errorf("%s", err.Error())
		return err
	}

	directives := sqlparser.ExtractCommentDirectives(sel.Comments)
<<<<<<< HEAD
	rs.ukName = directives.GetString("ukName", "")
=======
	if s := directives.GetString("ukColumns", ""); s != "" {
		rs.ukColumnNames, err = textutil.SplitUnescape(s, ",")
		if err != nil {
			return err
		}
	}
>>>>>>> 9fb976ae

	rs.pkColumns, err = rs.buildPKColumns(st)
	if err != nil {
		return err
	}
	rs.sendQuery, err = rs.buildSelect()
	if err != nil {
		return err
	}
	return err
}

// buildPKColumnsFromUniqueKey assumes a unique key is indicated,
func (rs *rowStreamer) buildPKColumnsFromUniqueKey() ([]int, error) {
	var pkColumns = make([]int, 0)
	// We wish to utilize a UNIQUE KEY which is not the PRIMARY KEY/
<<<<<<< HEAD
	// For PRIMARY KEY, we already know what columns partiipate in the key,
	// but for any other key, we need to go ahead and inspect the table/key definition
	conn, err := snapshotConnect(rs.ctx, rs.cp)
	if err != nil {
		return pkColumns, err
	}
	defer conn.Close()

	query, err := sqlparser.ParseAndBind(mysql.BaseShowTableUniqueKey,
		sqltypes.StringBindVariable(rs.plan.Table.Name),
		sqltypes.StringBindVariable(rs.ukName),
	)
	if err != nil {
		return pkColumns, err
	}
	r, err := conn.ExecuteFetch(query, math.MaxInt64, true)
	if err != nil {
		return pkColumns, err
	}

	for _, row := range r.Named().Rows {
		colName := row["column_name"].ToString()
=======

	for _, colName := range rs.ukColumnNames {
>>>>>>> 9fb976ae
		index := rs.plan.Table.FindColumn(sqlparser.NewColIdent(colName))
		if index < 0 {
			return pkColumns, vterrors.Errorf(vtrpcpb.Code_INTERNAL, "column %v is listed as unique key, but not present in table %v", colName, rs.plan.Table.Name)
		}
		pkColumns = append(pkColumns, index)
	}
	return pkColumns, nil
}

func (rs *rowStreamer) buildPKColumns(st *binlogdatapb.MinimalTable) ([]int, error) {
<<<<<<< HEAD
	if rs.ukName != "" && rs.ukName != "PRIMARY" {
=======
	if len(rs.ukColumnNames) > 0 {
>>>>>>> 9fb976ae
		return rs.buildPKColumnsFromUniqueKey()
	}
	var pkColumns = make([]int, 0)
	if len(st.PKColumns) == 0 {
		pkColumns = make([]int, len(st.Fields))
		for i := range st.Fields {
			pkColumns[i] = i
		}
		return pkColumns, nil
	}
	for _, pk := range st.PKColumns {
		if pk >= int64(len(st.Fields)) {
			return nil, fmt.Errorf("primary key %d refers to non-existent column", pk)
		}
		pkColumns = append(pkColumns, int(pk))
	}
	return pkColumns, nil
}

func (rs *rowStreamer) buildSelect() (string, error) {
	buf := sqlparser.NewTrackedBuffer(nil)
	// We could have used select *, but being explicit is more predictable.
	buf.Myprintf("select ")
	prefix := ""
	for _, col := range rs.plan.Table.Fields {
		if rs.plan.isConvertColumnUsingUTF8(col.Name) {
			buf.Myprintf("%sconvert(%v using utf8mb4) as %v", prefix, sqlparser.NewColIdent(col.Name), sqlparser.NewColIdent(col.Name))
		} else {
			buf.Myprintf("%s%v", prefix, sqlparser.NewColIdent(col.Name))
		}
		prefix = ", "
	}
	buf.Myprintf(" from %v", sqlparser.NewTableIdent(rs.plan.Table.Name))
	if len(rs.lastpk) != 0 {
		if len(rs.lastpk) != len(rs.pkColumns) {
			return "", fmt.Errorf("primary key values don't match length: %v vs %v", rs.lastpk, rs.pkColumns)
		}
		buf.WriteString(" where ")
		prefix := ""
		// This loop handles the case for composite pks. For example,
		// if lastpk was (1,2), the where clause would be:
		// (col1 = 1 and col2 > 2) or (col1 > 1).
		// A tuple inequality like (col1,col2) > (1,2) ends up
		// being a full table scan for mysql.
		for lastcol := len(rs.pkColumns) - 1; lastcol >= 0; lastcol-- {
			buf.Myprintf("%s(", prefix)
			prefix = " or "
			for i, pk := range rs.pkColumns[:lastcol] {
				buf.Myprintf("%v = ", sqlparser.NewColIdent(rs.plan.Table.Fields[pk].Name))
				rs.lastpk[i].EncodeSQL(buf)
				buf.Myprintf(" and ")
			}
			buf.Myprintf("%v > ", sqlparser.NewColIdent(rs.plan.Table.Fields[rs.pkColumns[lastcol]].Name))
			rs.lastpk[lastcol].EncodeSQL(buf)
			buf.Myprintf(")")
		}
	}
	buf.Myprintf(" order by ", sqlparser.NewTableIdent(rs.plan.Table.Name))
	prefix = ""
	for _, pk := range rs.pkColumns {
		buf.Myprintf("%s%v", prefix, sqlparser.NewColIdent(rs.plan.Table.Fields[pk].Name))
		prefix = ", "
	}
	return buf.String(), nil
}

func (rs *rowStreamer) streamQuery(conn *snapshotConn, send func(*binlogdatapb.VStreamRowsResponse) error) error {
	log.Infof("Streaming query: %v\n", rs.sendQuery)
	gtid, err := conn.streamWithSnapshot(rs.ctx, rs.plan.Table.Name, rs.sendQuery)
	if err != nil {
		return err
	}

	// first call the callback with the fields
	flds, err := conn.Fields()
	if err != nil {
		return err
	}
	pkfields := make([]*querypb.Field, len(rs.pkColumns))
	for i, pk := range rs.pkColumns {
		pkfields[i] = &querypb.Field{
			Name: flds[pk].Name,
			Type: flds[pk].Type,
		}
	}

	err = send(&binlogdatapb.VStreamRowsResponse{
		Fields:   rs.plan.fields(),
		Pkfields: pkfields,
		Gtid:     gtid,
	})
	if err != nil {
		return fmt.Errorf("stream send error: %v", err)
	}

	var response binlogdatapb.VStreamRowsResponse
	var rows []*querypb.Row
	var rowCount int
	var mysqlrow []sqltypes.Value

	filtered := make([]sqltypes.Value, len(rs.plan.ColExprs))
	lastpk := make([]sqltypes.Value, len(rs.pkColumns))
	byteCount := 0
	for {
		//log.Infof("StreamResponse for loop iteration starts")
		if rs.ctx.Err() != nil {
			log.Infof("Stream ended because of ctx.Done")
			return fmt.Errorf("stream ended: %v", rs.ctx.Err())
		}

		// check throttler.
		if !rs.vse.throttlerClient.ThrottleCheckOKOrWait(rs.ctx) {
			continue
		}

		if mysqlrow != nil {
			mysqlrow = mysqlrow[:0]
		}
		mysqlrow, err = conn.FetchNext(mysqlrow)
		if err != nil {
			return err
		}
		if mysqlrow == nil {
			break
		}
		// Compute lastpk here, because we'll need it
		// at the end after the loop exits.
		for i, pk := range rs.pkColumns {
			lastpk[i] = mysqlrow[pk]
		}
		// Reuse the vstreamer's filter.
		ok, err := rs.plan.filter(mysqlrow, filtered)
		if err != nil {
			return err
		}
		if ok {
			if rowCount >= len(rows) {
				rows = append(rows, &querypb.Row{})
			}
			byteCount += sqltypes.RowToProto3Inplace(filtered, rows[rowCount])
			rowCount++
		}

		if rs.pktsize.ShouldSend(byteCount) {
			response.Rows = rows[:rowCount]
			response.Lastpk = sqltypes.RowToProto3(lastpk)

			rs.vse.rowStreamerNumRows.Add(int64(len(response.Rows)))
			rs.vse.rowStreamerNumPackets.Add(int64(1))

			startSend := time.Now()
			err = send(&response)
			if err != nil {
				log.Infof("Rowstreamer send returned error %v", err)
				return err
			}
			rs.pktsize.Record(byteCount, time.Since(startSend))
			rowCount = 0
			byteCount = 0
		}
	}

	if rowCount > 0 {
		response.Rows = rows[:rowCount]
		response.Lastpk = sqltypes.RowToProto3(lastpk)

		rs.vse.rowStreamerNumRows.Add(int64(len(response.Rows)))
		err = send(&response)
		if err != nil {
			return err
		}
	}

	return nil
}<|MERGE_RESOLUTION|>--- conflicted
+++ resolved
@@ -19,10 +19,8 @@
 import (
 	"context"
 	"fmt"
-	"math"
 	"time"
 
-	"vitess.io/vitess/go/mysql"
 	"vitess.io/vitess/go/sqltypes"
 	"vitess.io/vitess/go/textutil"
 	"vitess.io/vitess/go/vt/dbconfigs"
@@ -66,21 +64,12 @@
 	send    func(*binlogdatapb.VStreamRowsResponse) error
 	vschema *localVSchema
 
-<<<<<<< HEAD
-	plan      *Plan
-	pkColumns []int
-	ukName    string
-	sendQuery string
-	vse       *Engine
-	pktsize   PacketSizer
-=======
 	plan          *Plan
 	pkColumns     []int
 	ukColumnNames []string
 	sendQuery     string
 	vse           *Engine
 	pktsize       PacketSizer
->>>>>>> 9fb976ae
 }
 
 func newRowStreamer(ctx context.Context, cp dbconfigs.Connector, se *schema.Engine, query string, lastpk []sqltypes.Value, vschema *localVSchema, send func(*binlogdatapb.VStreamRowsResponse) error, vse *Engine) *rowStreamer {
@@ -150,16 +139,12 @@
 	}
 
 	directives := sqlparser.ExtractCommentDirectives(sel.Comments)
-<<<<<<< HEAD
-	rs.ukName = directives.GetString("ukName", "")
-=======
 	if s := directives.GetString("ukColumns", ""); s != "" {
 		rs.ukColumnNames, err = textutil.SplitUnescape(s, ",")
 		if err != nil {
 			return err
 		}
 	}
->>>>>>> 9fb976ae
 
 	rs.pkColumns, err = rs.buildPKColumns(st)
 	if err != nil {
@@ -176,33 +161,8 @@
 func (rs *rowStreamer) buildPKColumnsFromUniqueKey() ([]int, error) {
 	var pkColumns = make([]int, 0)
 	// We wish to utilize a UNIQUE KEY which is not the PRIMARY KEY/
-<<<<<<< HEAD
-	// For PRIMARY KEY, we already know what columns partiipate in the key,
-	// but for any other key, we need to go ahead and inspect the table/key definition
-	conn, err := snapshotConnect(rs.ctx, rs.cp)
-	if err != nil {
-		return pkColumns, err
-	}
-	defer conn.Close()
-
-	query, err := sqlparser.ParseAndBind(mysql.BaseShowTableUniqueKey,
-		sqltypes.StringBindVariable(rs.plan.Table.Name),
-		sqltypes.StringBindVariable(rs.ukName),
-	)
-	if err != nil {
-		return pkColumns, err
-	}
-	r, err := conn.ExecuteFetch(query, math.MaxInt64, true)
-	if err != nil {
-		return pkColumns, err
-	}
-
-	for _, row := range r.Named().Rows {
-		colName := row["column_name"].ToString()
-=======
 
 	for _, colName := range rs.ukColumnNames {
->>>>>>> 9fb976ae
 		index := rs.plan.Table.FindColumn(sqlparser.NewColIdent(colName))
 		if index < 0 {
 			return pkColumns, vterrors.Errorf(vtrpcpb.Code_INTERNAL, "column %v is listed as unique key, but not present in table %v", colName, rs.plan.Table.Name)
@@ -213,11 +173,7 @@
 }
 
 func (rs *rowStreamer) buildPKColumns(st *binlogdatapb.MinimalTable) ([]int, error) {
-<<<<<<< HEAD
-	if rs.ukName != "" && rs.ukName != "PRIMARY" {
-=======
 	if len(rs.ukColumnNames) > 0 {
->>>>>>> 9fb976ae
 		return rs.buildPKColumnsFromUniqueKey()
 	}
 	var pkColumns = make([]int, 0)
