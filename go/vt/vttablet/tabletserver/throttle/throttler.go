--- conflicted
+++ resolved
@@ -417,11 +417,7 @@
 						if err == nil {
 							throttler.initConfig(password)
 							shouldCreateThrottlerUser = false
-<<<<<<< HEAD
-							// transitioned into leadership, let's speed up the next refresh and collec ticks
-=======
 							// transitioned into leadership, let's speed up the next 'refresh' and 'collect' ticks
->>>>>>> fbb4300b
 							go mysqlRefreshTicker.TickNow()
 						} else {
 							log.Errorf("Error creating throttler account: %+v", err)
