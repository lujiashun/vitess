/*
Copyright 2019 The Vitess Authors.

Licensed under the Apache License, Version 2.0 (the "License");
you may not use this file except in compliance with the License.
You may obtain a copy of the License at

    http://www.apache.org/licenses/LICENSE-2.0

Unless required by applicable law or agreed to in writing, software
distributed under the License is distributed on an "AS IS" BASIS,
WITHOUT WARRANTIES OR CONDITIONS OF ANY KIND, either express or implied.
See the License for the specific language governing permissions and
limitations under the License.
*/

package vtctld

import (
	"flag"
	"fmt"
	"sync"
	"time"

	"golang.org/x/net/context"

	"vitess.io/vitess/go/sqltypes"
	"vitess.io/vitess/go/timer"
	"vitess.io/vitess/go/vt/log"
	"vitess.io/vitess/go/vt/logutil"
	querypb "vitess.io/vitess/go/vt/proto/query"
	"vitess.io/vitess/go/vt/schema"
	"vitess.io/vitess/go/vt/servenv"
	"vitess.io/vitess/go/vt/sqlparser"
	"vitess.io/vitess/go/vt/topo"
	"vitess.io/vitess/go/vt/vttablet/tmclient"
	"vitess.io/vitess/go/vt/wrangler"
)

var (
	migrationCheckTicks *timer.Timer
	onlineDDLOnce       sync.Once
)

var (
	migrationCheckInterval = flag.Duration("online_ddl_check_interval", time.Minute, "interval polling for new online DDL requests")
)

func initSchemaManager(ts *topo.Server) {
	tmClient := tmclient.NewTabletManagerClient()
	migrationCheckTicks = timer.NewTimer(*migrationCheckInterval)

	runMigrationRequestChecks(ts, tmClient)
}

func runMigrationRequestChecks(ts *topo.Server, tmClient tmclient.TabletManagerClient) {
	ctx, cancel := context.WithCancel(context.Background())
	migrationCheckTicks.Start(func() { onMigrationCheckTick(ctx, ts, tmClient) })

	go func() {
		<-ctx.Done()
		migrationCheckTicks.Stop()
	}()

	// Running cancel on OnTermSync will cancel the context of any
	// running workflow inside vtctld. They may still checkpoint
	// if they want to.
	servenv.OnTermSync(cancel)
}

func reviewMigrationRequest(ctx context.Context, ts *topo.Server, tmClient tmclient.TabletManagerClient, conn topo.Conn, uuid string) error {
	if !schema.IsOnlineDDLUUID(uuid) {
		// Just some other entry in this path, e.g. a sentry or a placeholder.
		return nil
	}
	entryPath := fmt.Sprintf("%s/%s", schema.MigrationRequestsPath(), uuid)
	onlineDDL, err := schema.ReadTopo(ctx, conn, entryPath)
	if err != nil {
		return err
	}
	actionStr, err := onlineDDL.GetActionStr()
	if err != nil {
		return err
	}
	log.Infof("Found schema migration request: %+v", onlineDDL)

	onlineDDL.Status = schema.OnlineDDLStatusQueued

	logstream := logutil.NewMemoryLogger()
	wr := wrangler.New(logstream, ts, tmClient)

	sqlInsertSchemaMigration := `INSERT IGNORE INTO %s.schema_migrations (
		migration_uuid,
		keyspace,
		shard,
		mysql_schema,
		mysql_table,
		migration_statement,
		strategy,
		options,
		ddl_action,
		requested_timestamp,
		migration_context,
		migration_status
	) VALUES (
<<<<<<< HEAD
		%a, %a, %a, %a, %a, %a, %a, %a, %a, FROM_UNIXTIME(%a), %a
=======
		%a, %a, %a, %a, %a, %a, %a, %a, FROM_UNIXTIME(%a), %a, %a
>>>>>>> 5294fde9
	)`
	parsed := sqlparser.BuildParsedQuery(sqlInsertSchemaMigration, "_vt",
		":migration_uuid",
		":keyspace",
		":shard",
		":mysql_schema",
		":mysql_table",
		":migration_statement",
		":strategy",
		":options",
		":ddl_action",
		":requested_timestamp",
		":migration_context",
		":migration_status",
	)
	bindVars := map[string]*querypb.BindVariable{
		"migration_uuid":      sqltypes.StringBindVariable(onlineDDL.UUID),
		"keyspace":            sqltypes.StringBindVariable(onlineDDL.Keyspace),
		"shard":               sqltypes.StringBindVariable(""),
		"mysql_schema":        sqltypes.StringBindVariable(""),
		"mysql_table":         sqltypes.StringBindVariable(onlineDDL.Table),
		"migration_statement": sqltypes.StringBindVariable(onlineDDL.SQL),
		"strategy":            sqltypes.StringBindVariable(string(onlineDDL.Strategy)),
		"options":             sqltypes.StringBindVariable(onlineDDL.Options),
		"ddl_action":          sqltypes.StringBindVariable(actionStr),
		"requested_timestamp": sqltypes.Int64BindVariable(onlineDDL.RequestTimeSeconds()),
		"migration_context":   sqltypes.StringBindVariable(onlineDDL.RequestContext),
		"migration_status":    sqltypes.StringBindVariable(string(onlineDDL.Status)),
	}

	bound, err := parsed.GenerateQuery(bindVars, nil)
	if err != nil {
		return err
	}

	_, err = wr.VExecResult(ctx, onlineDDL.UUID, onlineDDL.Keyspace, bound, false)
	if err != nil {
		return err
	}

	if err := onlineDDL.WriteTopo(ctx, conn, schema.MigrationQueuedPath()); err != nil {
		return fmt.Errorf("unable to write reviewed migration: %+v, error: %s", onlineDDL, err)
	}
	if err := conn.Delete(ctx, entryPath, nil); err != nil {
		return fmt.Errorf("unable to delete %+v, error: %s", entryPath, err)
	}
	return nil
}

func reviewMigrationRequests(ctx context.Context, ts *topo.Server, tmClient tmclient.TabletManagerClient, conn topo.Conn) error {
	entries, err := conn.ListDir(ctx, schema.MigrationRequestsPath(), true)
	if err != nil {
		log.Errorf("vtctld.reviewMigrationRequests listDir error: %s", err.Error())
		return err
	}

	for _, entry := range entries {
		if err := reviewMigrationRequest(ctx, ts, tmClient, conn, entry.Name); err != nil {
			log.Errorf("vtctld.reviewMigrationRequest %s error: %s", entry.Name, err.Error())
			continue
		}
	}
	return nil
}

func onMigrationCheckTick(ctx context.Context, ts *topo.Server, tmClient tmclient.TabletManagerClient) {
	conn, err := ts.ConnForCell(ctx, topo.GlobalCell)
	if err != nil {
		log.Errorf("vtctld.onMigrationCheckTick ConnForCell error: %s", err.Error())
		return
	}

	onlineDDLOnce.Do(func() {
		// This creates the directory schema.MigrationRequestsPath(), once.
		// From now on, we can ListDir() n that directory without errors, even if no migration has ever been created.
		_, err := conn.Create(ctx, fmt.Sprintf("%s/sentry", schema.MigrationRequestsPath()), []byte{})
		if err != nil && !topo.IsErrType(err, topo.NodeExists) {
			log.Errorf("vtctld.onMigrationCheckTick Create sentry error: %s", err.Error())
		}
	})

	lockDescriptor, err := conn.Lock(ctx, schema.MigrationRequestsPath(), "vtctld.onMigrationCheckTick")
	if err != nil {
		log.Errorf("vtctld.onMigrationCheckTick ConnForCell error: %s", err.Error())
		return
	}
	defer lockDescriptor.Unlock(ctx)

	reviewMigrationRequests(ctx, ts, tmClient, conn)
}<|MERGE_RESOLUTION|>--- conflicted
+++ resolved
@@ -103,11 +103,7 @@
 		migration_context,
 		migration_status
 	) VALUES (
-<<<<<<< HEAD
-		%a, %a, %a, %a, %a, %a, %a, %a, %a, FROM_UNIXTIME(%a), %a
-=======
-		%a, %a, %a, %a, %a, %a, %a, %a, FROM_UNIXTIME(%a), %a, %a
->>>>>>> 5294fde9
+		%a, %a, %a, %a, %a, %a, %a, %a, %a, FROM_UNIXTIME(%a), %a, %a
 	)`
 	parsed := sqlparser.BuildParsedQuery(sqlInsertSchemaMigration, "_vt",
 		":migration_uuid",
