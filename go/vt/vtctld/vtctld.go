/*
Copyright 2019 The Vitess Authors.

Licensed under the Apache License, Version 2.0 (the "License");
you may not use this file except in compliance with the License.
You may obtain a copy of the License at

    http://www.apache.org/licenses/LICENSE-2.0

Unless required by applicable law or agreed to in writing, software
distributed under the License is distributed on an "AS IS" BASIS,
WITHOUT WARRANTIES OR CONDITIONS OF ANY KIND, either express or implied.
See the License for the specific language governing permissions and
limitations under the License.
*/

// Package vtctld contains all the code to expose a vtctld server
// based on the provided topo.Server.
package vtctld

import (
	"context"
<<<<<<< HEAD
	"strings"
=======
	"net/http"
>>>>>>> aa7ab657

	"github.com/spf13/pflag"

	"vitess.io/vitess/go/vt/servenv"

	"vitess.io/vitess/go/acl"
	"vitess.io/vitess/go/vt/discovery"
	"vitess.io/vitess/go/vt/log"
	"vitess.io/vitess/go/vt/topo"
	"vitess.io/vitess/go/vt/vtctl"
	"vitess.io/vitess/go/vt/wrangler"

	topodatapb "vitess.io/vitess/go/vt/proto/topodata"
	vtctldatapb "vitess.io/vitess/go/vt/proto/vtctldata"
)

var (
	enableRealtimeStats = false
	durabilityPolicy    = "none"
	sanitizeLogMessages = false
)

func init() {
	for _, cmd := range []string{"vtcombo", "vtctld"} {
		servenv.OnParseFor(cmd, registerVtctldFlags)
	}
}

func registerVtctldFlags(fs *pflag.FlagSet) {
	fs.StringVar(&durabilityPolicy, "durability_policy", durabilityPolicy, "type of durability to enforce. Default is none. Other values are dictated by registered plugins")
	fs.BoolVar(&sanitizeLogMessages, "vtctld_sanitize_log_messages", sanitizeLogMessages, "When true, vtctld sanitizes logging.")
}

// InitVtctld initializes all the vtctld functionality.
func InitVtctld(ts *topo.Server) error {
	actionRepo := NewActionRepository(ts)

	// keyspace actions
	actionRepo.RegisterKeyspaceAction("ValidateKeyspace",
		func(ctx context.Context, wr *wrangler.Wrangler, keyspace string) (string, error) {
			return "", wr.ValidateKeyspace(ctx, keyspace, false)
		})

	actionRepo.RegisterKeyspaceAction("ValidateSchemaKeyspace",
		func(ctx context.Context, wr *wrangler.Wrangler, keyspace string) (string, error) {
			return "", wr.ValidateSchemaKeyspace(ctx, keyspace, nil /*excludeTables*/, false /*includeViews*/, false /*skipNoPrimary*/, false /*includeVSchema*/)
		})

	actionRepo.RegisterKeyspaceAction("ValidateVersionKeyspace",
		func(ctx context.Context, wr *wrangler.Wrangler, keyspace string) (string, error) {
			return "", wr.ValidateVersionKeyspace(ctx, keyspace)
		})

	actionRepo.RegisterKeyspaceAction("ValidatePermissionsKeyspace",
		func(ctx context.Context, wr *wrangler.Wrangler, keyspace string) (string, error) {
			return "", wr.ValidatePermissionsKeyspace(ctx, keyspace)
		})

	// shard actions
	actionRepo.RegisterShardAction("ValidateShard",
		func(ctx context.Context, wr *wrangler.Wrangler, keyspace, shard string) (string, error) {
			return "", wr.ValidateShard(ctx, keyspace, shard, false)
		})

	actionRepo.RegisterShardAction("ValidateSchemaShard",
		func(ctx context.Context, wr *wrangler.Wrangler, keyspace, shard string) (string, error) {
			return "", wr.ValidateSchemaShard(ctx, keyspace, shard, nil, false, false /*includeVSchema*/)
		})

	actionRepo.RegisterShardAction("ValidateVersionShard",
		func(ctx context.Context, wr *wrangler.Wrangler, keyspace, shard string) (string, error) {
			return "", wr.ValidateVersionShard(ctx, keyspace, shard)
		})

	actionRepo.RegisterShardAction("ValidatePermissionsShard",
		func(ctx context.Context, wr *wrangler.Wrangler, keyspace, shard string) (string, error) {
			return "", wr.ValidatePermissionsShard(ctx, keyspace, shard)
		})

	// tablet actions
	actionRepo.RegisterTabletAction("Ping", "",
		func(ctx context.Context, wr *wrangler.Wrangler, tabletAlias *topodatapb.TabletAlias) (string, error) {
			ti, err := wr.TopoServer().GetTablet(ctx, tabletAlias)
			if err != nil {
				return "", err
			}
			return "", wr.TabletManagerClient().Ping(ctx, ti.Tablet)
		})

	actionRepo.RegisterTabletAction("RefreshState", acl.ADMIN,
		func(ctx context.Context, wr *wrangler.Wrangler, tabletAlias *topodatapb.TabletAlias) (string, error) {
			ti, err := wr.TopoServer().GetTablet(ctx, tabletAlias)
			if err != nil {
				return "", err
			}
			return "", wr.TabletManagerClient().RefreshState(ctx, ti.Tablet)
		})

	actionRepo.RegisterTabletAction("DeleteTablet", acl.ADMIN,
		func(ctx context.Context, wr *wrangler.Wrangler, tabletAlias *topodatapb.TabletAlias) (string, error) {
			return "", wr.DeleteTablet(ctx, tabletAlias, false)
		})

	actionRepo.RegisterTabletAction("ReloadSchema", acl.ADMIN,
		func(ctx context.Context, wr *wrangler.Wrangler, tabletAlias *topodatapb.TabletAlias) (string, error) {
			_, err := wr.VtctldServer().ReloadSchema(ctx, &vtctldatapb.ReloadSchemaRequest{
				TabletAlias: tabletAlias,
			})
			return "", err
		})

	var healthCheck discovery.HealthCheck
	if enableRealtimeStats {
		ctx := context.Background()
		cells, err := ts.GetKnownCells(ctx)
		if err != nil {
			log.Errorf("Failed to get the list of known cells, failed to instantiate the healthcheck at startup: %v", err)
		} else {
			healthCheck = vtctl.NewHealthCheck(ctx, ts, localCell, cells)
		}
	}

	// Serve the REST API for the vtctld web app.
	initAPI(context.Background(), ts, actionRepo, healthCheck)

<<<<<<< HEAD
=======
	// Init redirects for explorers
	initExplorer(ts)

	// Setup reverse proxy for all vttablets through /vttablet/.
	initVTTabletRedirection(ts)

>>>>>>> aa7ab657
	return nil
}<|MERGE_RESOLUTION|>--- conflicted
+++ resolved
@@ -20,11 +20,9 @@
 
 import (
 	"context"
-<<<<<<< HEAD
 	"strings"
-=======
 	"net/http"
->>>>>>> aa7ab657
+
 
 	"github.com/spf13/pflag"
 
@@ -150,14 +148,5 @@
 	// Serve the REST API for the vtctld web app.
 	initAPI(context.Background(), ts, actionRepo, healthCheck)
 
-<<<<<<< HEAD
-=======
-	// Init redirects for explorers
-	initExplorer(ts)
-
-	// Setup reverse proxy for all vttablets through /vttablet/.
-	initVTTabletRedirection(ts)
-
->>>>>>> aa7ab657
 	return nil
 }