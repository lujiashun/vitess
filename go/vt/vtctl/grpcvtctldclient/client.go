--- conflicted
+++ resolved
@@ -81,36 +81,6 @@
 	return err
 }
 
-<<<<<<< HEAD
-=======
-// (TODO:@amason) - This boilerplate should end up the same for all ~70 commands
-// .... we should do this with code gen.
-
-func (client *gRPCVtctldClient) FindAllShardsInKeyspace(ctx context.Context, in *vtctldatapb.FindAllShardsInKeyspaceRequest, opts ...grpc.CallOption) (*vtctldatapb.FindAllShardsInKeyspaceResponse, error) {
-	if client.c == nil {
-		return nil, status.Error(codes.Unavailable, connClosedMsg)
-	}
-
-	return client.c.FindAllShardsInKeyspace(ctx, in, opts...)
-}
-
-func (client *gRPCVtctldClient) GetKeyspace(ctx context.Context, in *vtctldatapb.GetKeyspaceRequest, opts ...grpc.CallOption) (*vtctldatapb.GetKeyspaceResponse, error) {
-	if client.c == nil {
-		return nil, status.Error(codes.Unavailable, connClosedMsg)
-	}
-
-	return client.c.GetKeyspace(ctx, in, opts...)
-}
-
-func (client *gRPCVtctldClient) GetKeyspaces(ctx context.Context, in *vtctldatapb.GetKeyspacesRequest, opts ...grpc.CallOption) (*vtctldatapb.GetKeyspacesResponse, error) {
-	if client.c == nil {
-		return nil, status.Error(codes.Unavailable, connClosedMsg)
-	}
-
-	return client.c.GetKeyspaces(ctx, in, opts...)
-}
-
->>>>>>> 337e40b7
 func init() {
 	vtctldclient.Register("grpc", gRPCVtctldClientFactory)
 }