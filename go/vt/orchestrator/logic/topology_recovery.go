/*
   Copyright 2015 Shlomi Noach, courtesy Booking.com

   Licensed under the Apache License, Version 2.0 (the "License");
   you may not use this file except in compliance with the License.
   You may obtain a copy of the License at

       http://www.apache.org/licenses/LICENSE-2.0

   Unless required by applicable law or agreed to in writing, software
   distributed under the License is distributed on an "AS IS" BASIS,
   WITHOUT WARRANTIES OR CONDITIONS OF ANY KIND, either express or implied.
   See the License for the specific language governing permissions and
   limitations under the License.
*/

package logic

import (
	"context"
	"encoding/json"
	"fmt"
	"math/rand"
	goos "os"
	"sort"
	"strings"
	"sync/atomic"
	"time"

	"vitess.io/vitess/go/vt/vtctl/reparentutil"
	"vitess.io/vitess/go/vt/vttablet/tmclient"

	"github.com/patrickmn/go-cache"
	"github.com/rcrowley/go-metrics"

	"vitess.io/vitess/go/vt/orchestrator/config"
	"vitess.io/vitess/go/vt/orchestrator/external/golib/log"
	"vitess.io/vitess/go/vt/orchestrator/inst"
	ometrics "vitess.io/vitess/go/vt/orchestrator/metrics"
	"vitess.io/vitess/go/vt/orchestrator/os"
	"vitess.io/vitess/go/vt/orchestrator/process"
	"vitess.io/vitess/go/vt/orchestrator/util"
	topodatapb "vitess.io/vitess/go/vt/proto/topodata"
)

var countPendingRecoveries int64

type RecoveryType string

const (
	MasterRecovery             RecoveryType = "MasterRecovery"
	CoMasterRecovery           RecoveryType = "CoMasterRecovery"
	IntermediateMasterRecovery RecoveryType = "IntermediateMasterRecovery"
)

type RecoveryAcknowledgement struct {
	CreatedAt time.Time
	Owner     string
	Comment   string

	Key           inst.InstanceKey
	ClusterName   string
	Id            int64
	UID           string
	AllRecoveries bool
}

func NewRecoveryAcknowledgement(owner string, comment string) *RecoveryAcknowledgement {
	return &RecoveryAcknowledgement{
		CreatedAt: time.Now(),
		Owner:     owner,
		Comment:   comment,
	}
}

func NewInternalAcknowledgement() *RecoveryAcknowledgement {
	return &RecoveryAcknowledgement{
		CreatedAt: time.Now(),
		Owner:     "orchestrator",
		Comment:   "internal",
	}
}

// BlockedTopologyRecovery represents an entry in the blocked_topology_recovery table
type BlockedTopologyRecovery struct {
	FailedInstanceKey    inst.InstanceKey
	ClusterName          string
	Analysis             inst.AnalysisCode
	LastBlockedTimestamp string
	BlockingRecoveryId   int64
}

// TopologyRecovery represents an entry in the topology_recovery table
type TopologyRecovery struct {
	inst.PostponedFunctionsContainer

	Id                        int64
	UID                       string
	AnalysisEntry             inst.ReplicationAnalysis
	SuccessorKey              *inst.InstanceKey
	SuccessorAlias            string
	IsActive                  bool
	IsSuccessful              bool
	LostReplicas              inst.InstanceKeyMap
	ParticipatingInstanceKeys inst.InstanceKeyMap
	AllErrors                 []string
	RecoveryStartTimestamp    string
	RecoveryEndTimestamp      string
	ProcessingNodeHostname    string
	ProcessingNodeToken       string
	Acknowledged              bool
	AcknowledgedAt            string
	AcknowledgedBy            string
	AcknowledgedComment       string
	LastDetectionId           int64
	RelatedRecoveryId         int64
	Type                      RecoveryType
	RecoveryType              MasterRecoveryType
}

func NewTopologyRecovery(replicationAnalysis inst.ReplicationAnalysis) *TopologyRecovery {
	topologyRecovery := &TopologyRecovery{}
	topologyRecovery.UID = util.PrettyUniqueToken()
	topologyRecovery.AnalysisEntry = replicationAnalysis
	topologyRecovery.SuccessorKey = nil
	topologyRecovery.LostReplicas = *inst.NewInstanceKeyMap()
	topologyRecovery.ParticipatingInstanceKeys = *inst.NewInstanceKeyMap()
	topologyRecovery.AllErrors = []string{}
	topologyRecovery.RecoveryType = NotMasterRecovery
	return topologyRecovery
}

func (this *TopologyRecovery) AddError(err error) error {
	if err != nil {
		this.AllErrors = append(this.AllErrors, err.Error())
	}
	return err
}

func (this *TopologyRecovery) AddErrors(errs []error) {
	for _, err := range errs {
		this.AddError(err)
	}
}

type TopologyRecoveryStep struct {
	Id          int64
	RecoveryUID string
	AuditAt     string
	Message     string
}

func NewTopologyRecoveryStep(uid string, message string) *TopologyRecoveryStep {
	return &TopologyRecoveryStep{
		RecoveryUID: uid,
		Message:     message,
	}
}

type MasterRecoveryType string

const (
	NotMasterRecovery          MasterRecoveryType = "NotMasterRecovery"
	MasterRecoveryGTID         MasterRecoveryType = "MasterRecoveryGTID"
	MasterRecoveryBinlogServer MasterRecoveryType = "MasterRecoveryBinlogServer"
	MasterRecoveryUnknown      MasterRecoveryType = "MasterRecoveryUnknown"
)

var emergencyReadTopologyInstanceMap *cache.Cache
var emergencyRestartReplicaTopologyInstanceMap *cache.Cache
var emergencyOperationGracefulPeriodMap *cache.Cache

// InstancesByCountReplicas sorts instances by umber of replicas, descending
type InstancesByCountReplicas [](*inst.Instance)

func (this InstancesByCountReplicas) Len() int      { return len(this) }
func (this InstancesByCountReplicas) Swap(i, j int) { this[i], this[j] = this[j], this[i] }
func (this InstancesByCountReplicas) Less(i, j int) bool {
	if len(this[i].Replicas) == len(this[j].Replicas) {
		// Secondary sorting: prefer more advanced replicas
		return !this[i].ExecBinlogCoordinates.SmallerThan(&this[j].ExecBinlogCoordinates)
	}
	return len(this[i].Replicas) < len(this[j].Replicas)
}

var recoverDeadMasterCounter = metrics.NewCounter()
var recoverDeadMasterSuccessCounter = metrics.NewCounter()
var recoverDeadMasterFailureCounter = metrics.NewCounter()
var recoverDeadIntermediateMasterCounter = metrics.NewCounter()
var recoverDeadIntermediateMasterSuccessCounter = metrics.NewCounter()
var recoverDeadIntermediateMasterFailureCounter = metrics.NewCounter()
var recoverDeadCoMasterCounter = metrics.NewCounter()
var recoverDeadCoMasterSuccessCounter = metrics.NewCounter()
var recoverDeadCoMasterFailureCounter = metrics.NewCounter()
var countPendingRecoveriesGauge = metrics.NewGauge()

func init() {
	metrics.Register("recover.dead_master.start", recoverDeadMasterCounter)
	metrics.Register("recover.dead_master.success", recoverDeadMasterSuccessCounter)
	metrics.Register("recover.dead_master.fail", recoverDeadMasterFailureCounter)
	metrics.Register("recover.dead_intermediate_master.start", recoverDeadIntermediateMasterCounter)
	metrics.Register("recover.dead_intermediate_master.success", recoverDeadIntermediateMasterSuccessCounter)
	metrics.Register("recover.dead_intermediate_master.fail", recoverDeadIntermediateMasterFailureCounter)
	metrics.Register("recover.dead_co_master.start", recoverDeadCoMasterCounter)
	metrics.Register("recover.dead_co_master.success", recoverDeadCoMasterSuccessCounter)
	metrics.Register("recover.dead_co_master.fail", recoverDeadCoMasterFailureCounter)
	metrics.Register("recover.pending", countPendingRecoveriesGauge)

	go initializeTopologyRecoveryPostConfiguration()

	ometrics.OnMetricsTick(func() {
		countPendingRecoveriesGauge.Update(getCountPendingRecoveries())
	})
}

func getCountPendingRecoveries() int64 {
	return atomic.LoadInt64(&countPendingRecoveries)
}

func initializeTopologyRecoveryPostConfiguration() {
	config.WaitForConfigurationToBeLoaded()

	emergencyReadTopologyInstanceMap = cache.New(time.Second, time.Millisecond*250)
	emergencyRestartReplicaTopologyInstanceMap = cache.New(time.Second*30, time.Second)
	emergencyOperationGracefulPeriodMap = cache.New(time.Second*5, time.Millisecond*500)
}

// AuditTopologyRecovery audits a single step in a topology recovery process.
func AuditTopologyRecovery(topologyRecovery *TopologyRecovery, message string) error {
	log.Infof("topology_recovery: %s", message)
	if topologyRecovery == nil {
		return nil
	}

	recoveryStep := NewTopologyRecoveryStep(topologyRecovery.UID, message)
	return writeTopologyRecoveryStep(recoveryStep)
}

func resolveRecovery(topologyRecovery *TopologyRecovery, successorInstance *inst.Instance) error {
	if successorInstance != nil {
		topologyRecovery.SuccessorKey = &successorInstance.Key
		topologyRecovery.SuccessorAlias = successorInstance.InstanceAlias
		topologyRecovery.IsSuccessful = true
	}
	return writeResolveRecovery(topologyRecovery)
}

// prepareCommand replaces agreed-upon placeholders with analysis data
func prepareCommand(command string, topologyRecovery *TopologyRecovery) (result string, async bool) {
	analysisEntry := &topologyRecovery.AnalysisEntry
	command = strings.TrimSpace(command)
	if strings.HasSuffix(command, "&") {
		command = strings.TrimRight(command, "&")
		async = true
	}
	command = strings.Replace(command, "{failureType}", string(analysisEntry.Analysis), -1)
	command = strings.Replace(command, "{instanceType}", string(analysisEntry.GetAnalysisInstanceType()), -1)
	command = strings.Replace(command, "{isMaster}", fmt.Sprintf("%t", analysisEntry.IsMaster), -1)
	command = strings.Replace(command, "{isCoMaster}", fmt.Sprintf("%t", analysisEntry.IsCoMaster), -1)
	command = strings.Replace(command, "{failureDescription}", analysisEntry.Description, -1)
	command = strings.Replace(command, "{command}", analysisEntry.CommandHint, -1)
	command = strings.Replace(command, "{failedHost}", analysisEntry.AnalyzedInstanceKey.Hostname, -1)
	command = strings.Replace(command, "{failedPort}", fmt.Sprintf("%d", analysisEntry.AnalyzedInstanceKey.Port), -1)
	command = strings.Replace(command, "{failureCluster}", analysisEntry.ClusterDetails.ClusterName, -1)
	command = strings.Replace(command, "{failureClusterAlias}", analysisEntry.ClusterDetails.ClusterAlias, -1)
	command = strings.Replace(command, "{failureClusterDomain}", analysisEntry.ClusterDetails.ClusterDomain, -1)
	command = strings.Replace(command, "{countSlaves}", fmt.Sprintf("%d", analysisEntry.CountReplicas), -1)
	command = strings.Replace(command, "{countReplicas}", fmt.Sprintf("%d", analysisEntry.CountReplicas), -1)
	command = strings.Replace(command, "{isDowntimed}", fmt.Sprint(analysisEntry.IsDowntimed), -1)
	command = strings.Replace(command, "{autoMasterRecovery}", fmt.Sprint(analysisEntry.ClusterDetails.HasAutomatedMasterRecovery), -1)
	command = strings.Replace(command, "{autoIntermediateMasterRecovery}", fmt.Sprint(analysisEntry.ClusterDetails.HasAutomatedIntermediateMasterRecovery), -1)
	command = strings.Replace(command, "{orchestratorHost}", process.ThisHostname, -1)
	command = strings.Replace(command, "{recoveryUID}", topologyRecovery.UID, -1)

	command = strings.Replace(command, "{isSuccessful}", fmt.Sprint(topologyRecovery.SuccessorKey != nil), -1)
	if topologyRecovery.SuccessorKey != nil {
		command = strings.Replace(command, "{successorHost}", topologyRecovery.SuccessorKey.Hostname, -1)
		command = strings.Replace(command, "{successorPort}", fmt.Sprintf("%d", topologyRecovery.SuccessorKey.Port), -1)
		// As long as SucesssorKey != nil, we replace {successorAlias}.
		// If SucessorAlias is "", it's fine. We'll replace {successorAlias} with "".
		command = strings.Replace(command, "{successorAlias}", topologyRecovery.SuccessorAlias, -1)
	}

	command = strings.Replace(command, "{lostSlaves}", topologyRecovery.LostReplicas.ToCommaDelimitedList(), -1)
	command = strings.Replace(command, "{lostReplicas}", topologyRecovery.LostReplicas.ToCommaDelimitedList(), -1)
	command = strings.Replace(command, "{countLostReplicas}", fmt.Sprintf("%d", len(topologyRecovery.LostReplicas)), -1)
	command = strings.Replace(command, "{slaveHosts}", analysisEntry.Replicas.ToCommaDelimitedList(), -1)
	command = strings.Replace(command, "{replicaHosts}", analysisEntry.Replicas.ToCommaDelimitedList(), -1)

	return command, async
}

// applyEnvironmentVariables sets the relevant environment variables for a recovery
func applyEnvironmentVariables(topologyRecovery *TopologyRecovery) []string {
	analysisEntry := &topologyRecovery.AnalysisEntry
	env := goos.Environ()
	env = append(env, fmt.Sprintf("ORC_FAILURE_TYPE=%s", string(analysisEntry.Analysis)))
	env = append(env, fmt.Sprintf("ORC_INSTANCE_TYPE=%s", string(analysisEntry.GetAnalysisInstanceType())))
	env = append(env, fmt.Sprintf("ORC_IS_MASTER=%t", analysisEntry.IsMaster))
	env = append(env, fmt.Sprintf("ORC_IS_CO_MASTER=%t", analysisEntry.IsCoMaster))
	env = append(env, fmt.Sprintf("ORC_FAILURE_DESCRIPTION=%s", analysisEntry.Description))
	env = append(env, fmt.Sprintf("ORC_COMMAND=%s", analysisEntry.CommandHint))
	env = append(env, fmt.Sprintf("ORC_FAILED_HOST=%s", analysisEntry.AnalyzedInstanceKey.Hostname))
	env = append(env, fmt.Sprintf("ORC_FAILED_PORT=%d", analysisEntry.AnalyzedInstanceKey.Port))
	env = append(env, fmt.Sprintf("ORC_FAILURE_CLUSTER=%s", analysisEntry.ClusterDetails.ClusterName))
	env = append(env, fmt.Sprintf("ORC_FAILURE_CLUSTER_ALIAS=%s", analysisEntry.ClusterDetails.ClusterAlias))
	env = append(env, fmt.Sprintf("ORC_FAILURE_CLUSTER_DOMAIN=%s", analysisEntry.ClusterDetails.ClusterDomain))
	env = append(env, fmt.Sprintf("ORC_COUNT_REPLICAS=%d", analysisEntry.CountReplicas))
	env = append(env, fmt.Sprintf("ORC_IS_DOWNTIMED=%v", analysisEntry.IsDowntimed))
	env = append(env, fmt.Sprintf("ORC_AUTO_MASTER_RECOVERY=%v", analysisEntry.ClusterDetails.HasAutomatedMasterRecovery))
	env = append(env, fmt.Sprintf("ORC_AUTO_INTERMEDIATE_MASTER_RECOVERY=%v", analysisEntry.ClusterDetails.HasAutomatedIntermediateMasterRecovery))
	env = append(env, fmt.Sprintf("ORC_ORCHESTRATOR_HOST=%s", process.ThisHostname))
	env = append(env, fmt.Sprintf("ORC_IS_SUCCESSFUL=%v", (topologyRecovery.SuccessorKey != nil)))
	env = append(env, fmt.Sprintf("ORC_LOST_REPLICAS=%s", topologyRecovery.LostReplicas.ToCommaDelimitedList()))
	env = append(env, fmt.Sprintf("ORC_REPLICA_HOSTS=%s", analysisEntry.Replicas.ToCommaDelimitedList()))
	env = append(env, fmt.Sprintf("ORC_RECOVERY_UID=%s", topologyRecovery.UID))

	if topologyRecovery.SuccessorKey != nil {
		env = append(env, fmt.Sprintf("ORC_SUCCESSOR_HOST=%s", topologyRecovery.SuccessorKey.Hostname))
		env = append(env, fmt.Sprintf("ORC_SUCCESSOR_PORT=%d", topologyRecovery.SuccessorKey.Port))
		// As long as SucesssorKey != nil, we replace {successorAlias}.
		// If SucessorAlias is "", it's fine. We'll replace {successorAlias} with "".
		env = append(env, fmt.Sprintf("ORC_SUCCESSOR_ALIAS=%s", topologyRecovery.SuccessorAlias))
	}

	return env
}

func executeProcess(command string, env []string, topologyRecovery *TopologyRecovery, fullDescription string) (err error) {
	// Log the command to be run and record how long it takes as this may be useful
	AuditTopologyRecovery(topologyRecovery, fmt.Sprintf("Running %s: %s", fullDescription, command))
	start := time.Now()
	var info string
	if err = os.CommandRun(command, env); err == nil {
		info = fmt.Sprintf("Completed %s in %v", fullDescription, time.Since(start))
	} else {
		info = fmt.Sprintf("Execution of %s failed in %v with error: %v", fullDescription, time.Since(start), err)
		log.Errorf(info)
	}
	AuditTopologyRecovery(topologyRecovery, info)
	return err
}

// executeProcesses executes a list of processes
func executeProcesses(processes []string, description string, topologyRecovery *TopologyRecovery, failOnError bool) (err error) {
	if len(processes) == 0 {
		AuditTopologyRecovery(topologyRecovery, fmt.Sprintf("No %s hooks to run", description))
		return nil
	}

	AuditTopologyRecovery(topologyRecovery, fmt.Sprintf("Running %d %s hooks", len(processes), description))
	for i, command := range processes {
		command, async := prepareCommand(command, topologyRecovery)
		env := applyEnvironmentVariables(topologyRecovery)

		fullDescription := fmt.Sprintf("%s hook %d of %d", description, i+1, len(processes))
		if async {
			fullDescription = fmt.Sprintf("%s (async)", fullDescription)
		}
		if async {
			// Ignore errors
			go executeProcess(command, env, topologyRecovery, fullDescription)
		} else {
			if cmdErr := executeProcess(command, env, topologyRecovery, fullDescription); cmdErr != nil {
				if failOnError {
					AuditTopologyRecovery(topologyRecovery, fmt.Sprintf("Not running further %s hooks", description))
					return cmdErr
				}
				if err == nil {
					// Keep first error encountered
					err = cmdErr
				}
			}
		}
	}
	AuditTopologyRecovery(topologyRecovery, fmt.Sprintf("done running %s hooks", description))
	return err
}

func recoverDeadMasterInBinlogServerTopology(topologyRecovery *TopologyRecovery) (promotedReplica *inst.Instance, err error) {
	failedMasterKey := &topologyRecovery.AnalysisEntry.AnalyzedInstanceKey

	var promotedBinlogServer *inst.Instance

	_, promotedBinlogServer, err = inst.RegroupReplicasBinlogServers(failedMasterKey, true)
	if err != nil {
		return nil, log.Errore(err)
	}
	promotedBinlogServer, err = inst.StopReplication(&promotedBinlogServer.Key)
	if err != nil {
		return promotedReplica, log.Errore(err)
	}
	// Find candidate replica
	promotedReplica, err = inst.GetCandidateReplicaOfBinlogServerTopology(&promotedBinlogServer.Key)
	if err != nil {
		return promotedReplica, log.Errore(err)
	}
	// Align it with binlog server coordinates
	promotedReplica, err = inst.StopReplication(&promotedReplica.Key)
	if err != nil {
		return promotedReplica, log.Errore(err)
	}
	promotedReplica, err = inst.StartReplicationUntilMasterCoordinates(&promotedReplica.Key, &promotedBinlogServer.ExecBinlogCoordinates)
	if err != nil {
		return promotedReplica, log.Errore(err)
	}
	promotedReplica, err = inst.StopReplication(&promotedReplica.Key)
	if err != nil {
		return promotedReplica, log.Errore(err)
	}
	// Detach, flush binary logs forward
	promotedReplica, err = inst.ResetReplication(&promotedReplica.Key)
	if err != nil {
		return promotedReplica, log.Errore(err)
	}
	promotedReplica, err = inst.FlushBinaryLogsTo(&promotedReplica.Key, promotedBinlogServer.ExecBinlogCoordinates.LogFile)
	if err != nil {
		return promotedReplica, log.Errore(err)
	}
	promotedReplica, err = inst.FlushBinaryLogs(&promotedReplica.Key, 1)
	if err != nil {
		return promotedReplica, log.Errore(err)
	}
	promotedReplica, err = inst.PurgeBinaryLogsToLatest(&promotedReplica.Key, false)
	if err != nil {
		return promotedReplica, log.Errore(err)
	}
	// Reconnect binlog servers to promoted replica (now primary):
	promotedBinlogServer, err = inst.SkipToNextBinaryLog(&promotedBinlogServer.Key)
	if err != nil {
		return promotedReplica, log.Errore(err)
	}
	promotedBinlogServer, err = inst.Repoint(&promotedBinlogServer.Key, &promotedReplica.Key, inst.GTIDHintDeny)
	if err != nil {
		return nil, log.Errore(err)
	}

	func() {
		// Move binlog server replicas up to replicate from primary.
		// This can only be done once a BLS has skipped to the next binlog
		// We postpone this operation. The primary is already promoted and we're happy.
		binlogServerReplicas, err := inst.ReadBinlogServerReplicaInstances(&promotedBinlogServer.Key)
		if err != nil {
			return
		}
		maxBinlogServersToPromote := 3
		for i, binlogServerReplica := range binlogServerReplicas {
			binlogServerReplica := binlogServerReplica
			if i >= maxBinlogServersToPromote {
				return
			}
			postponedFunction := func() error {
				binlogServerReplica, err := inst.StopReplication(&binlogServerReplica.Key)
				if err != nil {
					return err
				}
				// Make sure the BLS has the "next binlog" -- the one the primary flushed & purged to. Otherwise the BLS
				// will request a binlog the primary does not have
				if binlogServerReplica.ExecBinlogCoordinates.SmallerThan(&promotedBinlogServer.ExecBinlogCoordinates) {
					binlogServerReplica, err = inst.StartReplicationUntilMasterCoordinates(&binlogServerReplica.Key, &promotedBinlogServer.ExecBinlogCoordinates)
					if err != nil {
						return err
					}
				}
				_, err = inst.Repoint(&binlogServerReplica.Key, &promotedReplica.Key, inst.GTIDHintDeny)
				return err
			}
			topologyRecovery.AddPostponedFunction(postponedFunction, fmt.Sprintf("recoverDeadMasterInBinlogServerTopology, moving binlog server %+v", binlogServerReplica.Key))
		}
	}()

	return promotedReplica, err
}

func GetMasterRecoveryType(analysisEntry *inst.ReplicationAnalysis) (masterRecoveryType MasterRecoveryType) {
	masterRecoveryType = MasterRecoveryUnknown
	if analysisEntry.OracleGTIDImmediateTopology || analysisEntry.MariaDBGTIDImmediateTopology {
		masterRecoveryType = MasterRecoveryGTID
	} else if analysisEntry.BinlogServerImmediateTopology {
		masterRecoveryType = MasterRecoveryBinlogServer
	}
	return masterRecoveryType
}

// recoverDeadMaster recovers a dead primary, complete logic inside
func recoverDeadMaster(topologyRecovery *TopologyRecovery, candidateInstanceKey *inst.InstanceKey, skipProcesses bool) (recoveryAttempted bool, promotedReplica *inst.Instance, lostReplicas [](*inst.Instance), err error) {
	topologyRecovery.Type = MasterRecovery
	analysisEntry := &topologyRecovery.AnalysisEntry
	failedInstanceKey := &analysisEntry.AnalyzedInstanceKey
	var cannotReplicateReplicas [](*inst.Instance)
	postponedAll := false

	inst.AuditOperation("recover-dead-master", failedInstanceKey, "problem found; will recover")
	if !skipProcesses {
		if err := executeProcesses(config.Config.PreFailoverProcesses, "PreFailoverProcesses", topologyRecovery, true); err != nil {
			return false, nil, lostReplicas, topologyRecovery.AddError(err)
		}
	}

	AuditTopologyRecovery(topologyRecovery, fmt.Sprintf("RecoverDeadMaster: will recover %+v", *failedInstanceKey))

	err = TabletDemoteMaster(*failedInstanceKey)
	AuditTopologyRecovery(topologyRecovery, fmt.Sprintf("RecoverDeadMaster: TabletDemoteMaster: %v", err))

	topologyRecovery.RecoveryType = GetMasterRecoveryType(analysisEntry)
	AuditTopologyRecovery(topologyRecovery, fmt.Sprintf("RecoverDeadMaster: masterRecoveryType=%+v", topologyRecovery.RecoveryType))

	promotedReplicaIsIdeal := func(promoted *inst.Instance, hasBestPromotionRule bool) bool {
		if promoted == nil {
			return false
		}
		AuditTopologyRecovery(topologyRecovery, fmt.Sprintf("RecoverDeadMaster: promotedReplicaIsIdeal(%+v)", promoted.Key))
		if candidateInstanceKey != nil { //explicit request to promote a specific server
			return promoted.Key.Equals(candidateInstanceKey)
		}
		if promoted.DataCenter == topologyRecovery.AnalysisEntry.AnalyzedInstanceDataCenter &&
			promoted.PhysicalEnvironment == topologyRecovery.AnalysisEntry.AnalyzedInstancePhysicalEnvironment {
			if promoted.PromotionRule == inst.MustPromoteRule || promoted.PromotionRule == inst.PreferPromoteRule ||
				(hasBestPromotionRule && promoted.PromotionRule != inst.MustNotPromoteRule) {
				AuditTopologyRecovery(topologyRecovery, fmt.Sprintf("RecoverDeadMaster: found %+v to be ideal candidate; will optimize recovery", promoted.Key))
				postponedAll = true
				return true
			}
		}
		return false
	}
	switch topologyRecovery.RecoveryType {
	case MasterRecoveryUnknown:
		{
			return false, nil, lostReplicas, topologyRecovery.AddError(log.Errorf("RecoveryType unknown/unsupported"))
		}
	case MasterRecoveryGTID:
		{
			AuditTopologyRecovery(topologyRecovery, "RecoverDeadMaster: regrouping replicas via GTID")
			lostReplicas, _, cannotReplicateReplicas, promotedReplica, err = inst.RegroupReplicasGTID(failedInstanceKey, true, nil, &topologyRecovery.PostponedFunctionsContainer, promotedReplicaIsIdeal)
		}
	case MasterRecoveryBinlogServer:
		{
			AuditTopologyRecovery(topologyRecovery, "RecoverDeadMaster: recovering via binlog servers")
			promotedReplica, err = recoverDeadMasterInBinlogServerTopology(topologyRecovery)
		}
	}
	topologyRecovery.AddError(err)
	lostReplicas = append(lostReplicas, cannotReplicateReplicas...)
	for _, replica := range lostReplicas {
		AuditTopologyRecovery(topologyRecovery, fmt.Sprintf("RecoverDeadMaster: - lost replica: %+v", replica.Key))
	}

	if promotedReplica != nil && len(lostReplicas) > 0 && config.Config.DetachLostReplicasAfterMasterFailover {
		postponedFunction := func() error {
			AuditTopologyRecovery(topologyRecovery, fmt.Sprintf("RecoverDeadMaster: lost %+v replicas during recovery process; detaching them", len(lostReplicas)))
			for _, replica := range lostReplicas {
				replica := replica
				inst.DetachReplicaMasterHost(&replica.Key)
			}
			return nil
		}
		topologyRecovery.AddPostponedFunction(postponedFunction, fmt.Sprintf("RecoverDeadMaster, detach %+v lost replicas", len(lostReplicas)))
	}

	func() error {
		// TODO(sougou): Commented out: this downtime feels a little aggressive.
		//inst.BeginDowntime(inst.NewDowntime(failedInstanceKey, inst.GetMaintenanceOwner(), inst.DowntimeLostInRecoveryMessage, time.Duration(config.LostInRecoveryDowntimeSeconds)*time.Second))
		acknowledgeInstanceFailureDetection(&analysisEntry.AnalyzedInstanceKey)
		for _, replica := range lostReplicas {
			replica := replica
			inst.BeginDowntime(inst.NewDowntime(&replica.Key, inst.GetMaintenanceOwner(), inst.DowntimeLostInRecoveryMessage, time.Duration(config.LostInRecoveryDowntimeSeconds)*time.Second))
		}
		return nil
	}()

	AuditTopologyRecovery(topologyRecovery, fmt.Sprintf("RecoverDeadMaster: %d postponed functions", topologyRecovery.PostponedFunctionsContainer.Len()))

	if promotedReplica != nil && !postponedAll {
		promotedReplica, err = replacePromotedReplicaWithCandidate(topologyRecovery, &analysisEntry.AnalyzedInstanceKey, promotedReplica, candidateInstanceKey)
		topologyRecovery.AddError(err)
	}

	if promotedReplica == nil {
		err := TabletUndoDemoteMaster(*failedInstanceKey)
		AuditTopologyRecovery(topologyRecovery, fmt.Sprintf("RecoverDeadMaster: TabletUndoDemoteMaster: %v", err))
		message := "Failure: no replica promoted."
		AuditTopologyRecovery(topologyRecovery, message)
		inst.AuditOperation("recover-dead-master", failedInstanceKey, message)
		return true, promotedReplica, lostReplicas, err
	}

	message := fmt.Sprintf("promoted replica: %+v", promotedReplica.Key)
	AuditTopologyRecovery(topologyRecovery, message)
	inst.AuditOperation("recover-dead-master", failedInstanceKey, message)
	return true, promotedReplica, lostReplicas, err
}

func MasterFailoverGeographicConstraintSatisfied(analysisEntry *inst.ReplicationAnalysis, suggestedInstance *inst.Instance) (satisfied bool, dissatisfiedReason string) {
	if config.Config.PreventCrossDataCenterMasterFailover {
		if suggestedInstance.DataCenter != analysisEntry.AnalyzedInstanceDataCenter {
			return false, fmt.Sprintf("PreventCrossDataCenterMasterFailover: will not promote server in %s when failed server in %s", suggestedInstance.DataCenter, analysisEntry.AnalyzedInstanceDataCenter)
		}
	}
	if config.Config.PreventCrossRegionMasterFailover {
		if suggestedInstance.Region != analysisEntry.AnalyzedInstanceRegion {
			return false, fmt.Sprintf("PreventCrossRegionMasterFailover: will not promote server in %s when failed server in %s", suggestedInstance.Region, analysisEntry.AnalyzedInstanceRegion)
		}
	}
	return true, ""
}

// SuggestReplacementForPromotedReplica returns a server to take over the already
// promoted replica, if such server is found and makes an improvement over the promoted replica.
func SuggestReplacementForPromotedReplica(topologyRecovery *TopologyRecovery, deadInstanceKey *inst.InstanceKey, promotedReplica *inst.Instance, candidateInstanceKey *inst.InstanceKey) (replacement *inst.Instance, actionRequired bool, err error) {
	candidateReplicas, _ := inst.ReadClusterCandidateInstances(promotedReplica.ClusterName)
	candidateReplicas = inst.RemoveInstance(candidateReplicas, deadInstanceKey)
	deadInstance, _, err := inst.ReadInstance(deadInstanceKey)
	if err != nil {
		deadInstance = nil
	}
	// So we've already promoted a replica.
	// However, can we improve on our choice? Are there any replicas marked with "is_candidate"?
	// Maybe we actually promoted such a replica. Does that mean we should keep it?
	// Maybe we promoted a "neutral", and some "prefer" server is available.
	// Maybe we promoted a "prefer_not"
	// Maybe we promoted a server in a different DC than the primary
	// There's many options. We may wish to replace the server we promoted with a better one.
	AuditTopologyRecovery(topologyRecovery, "checking if should replace promoted replica with a better candidate")
	if candidateInstanceKey == nil {
		AuditTopologyRecovery(topologyRecovery, "+ checking if promoted replica is the ideal candidate")
		if deadInstance != nil {
			for _, candidateReplica := range candidateReplicas {
				if promotedReplica.Key.Equals(&candidateReplica.Key) &&
					promotedReplica.DataCenter == deadInstance.DataCenter &&
					promotedReplica.PhysicalEnvironment == deadInstance.PhysicalEnvironment {
					// Seems like we promoted a candidate in the same DC & ENV as dead IM! Ideal! We're happy!
					AuditTopologyRecovery(topologyRecovery, fmt.Sprintf("promoted replica %+v is the ideal candidate", promotedReplica.Key))
					return promotedReplica, false, nil
				}
			}
		}
	}
	// We didn't pick the ideal candidate; let's see if we can replace with a candidate from same DC and ENV
	if candidateInstanceKey == nil {
		// Try a candidate replica that is in same DC & env as the dead instance
		AuditTopologyRecovery(topologyRecovery, "+ searching for an ideal candidate")
		if deadInstance != nil {
			for _, candidateReplica := range candidateReplicas {
				if canTakeOverPromotedServerAsMaster(candidateReplica, promotedReplica) &&
					candidateReplica.DataCenter == deadInstance.DataCenter &&
					candidateReplica.PhysicalEnvironment == deadInstance.PhysicalEnvironment {
					// This would make a great candidate
					candidateInstanceKey = &candidateReplica.Key
					AuditTopologyRecovery(topologyRecovery, fmt.Sprintf("no candidate was offered for %+v but orchestrator picks %+v as candidate replacement, based on being in same DC & env as failed instance", *deadInstanceKey, candidateReplica.Key))
				}
			}
		}
	}
	if candidateInstanceKey == nil {
		// We cannot find a candidate in same DC and ENV as dead primary
		AuditTopologyRecovery(topologyRecovery, "+ checking if promoted replica is an OK candidate")
		for _, candidateReplica := range candidateReplicas {
			if promotedReplica.Key.Equals(&candidateReplica.Key) {
				// Seems like we promoted a candidate replica (though not in same DC and ENV as dead primary)
				if satisfied, reason := MasterFailoverGeographicConstraintSatisfied(&topologyRecovery.AnalysisEntry, candidateReplica); satisfied {
					// Good enough. No further action required.
					AuditTopologyRecovery(topologyRecovery, fmt.Sprintf("promoted replica %+v is a good candidate", promotedReplica.Key))
					return promotedReplica, false, nil
				} else {
					AuditTopologyRecovery(topologyRecovery, fmt.Sprintf("skipping %+v; %s", candidateReplica.Key, reason))
				}
			}
		}
	}
	// Still nothing?
	if candidateInstanceKey == nil {
		// Try a candidate replica that is in same DC & env as the promoted replica (our promoted replica is not an "is_candidate")
		AuditTopologyRecovery(topologyRecovery, "+ searching for a candidate")
		for _, candidateReplica := range candidateReplicas {
			if canTakeOverPromotedServerAsMaster(candidateReplica, promotedReplica) &&
				promotedReplica.DataCenter == candidateReplica.DataCenter &&
				promotedReplica.PhysicalEnvironment == candidateReplica.PhysicalEnvironment {
				// OK, better than nothing
				candidateInstanceKey = &candidateReplica.Key
				AuditTopologyRecovery(topologyRecovery, fmt.Sprintf("no candidate was offered for %+v but orchestrator picks %+v as candidate replacement, based on being in same DC & env as promoted instance", promotedReplica.Key, candidateReplica.Key))
			}
		}
	}
	// Still nothing?
	if candidateInstanceKey == nil {
		// Try a candidate replica (our promoted replica is not an "is_candidate")
		AuditTopologyRecovery(topologyRecovery, "+ searching for a candidate")
		for _, candidateReplica := range candidateReplicas {
			if canTakeOverPromotedServerAsMaster(candidateReplica, promotedReplica) {
				if satisfied, reason := MasterFailoverGeographicConstraintSatisfied(&topologyRecovery.AnalysisEntry, candidateReplica); satisfied {
					// OK, better than nothing
					candidateInstanceKey = &candidateReplica.Key
					AuditTopologyRecovery(topologyRecovery, fmt.Sprintf("no candidate was offered for %+v but orchestrator picks %+v as candidate replacement", promotedReplica.Key, candidateReplica.Key))
				} else {
					AuditTopologyRecovery(topologyRecovery, fmt.Sprintf("skipping %+v; %s", candidateReplica.Key, reason))
				}
			}
		}
	}

	keepSearchingHint := ""
	if satisfied, reason := MasterFailoverGeographicConstraintSatisfied(&topologyRecovery.AnalysisEntry, promotedReplica); !satisfied {
		keepSearchingHint = fmt.Sprintf("Will keep searching; %s", reason)
	} else if promotedReplica.PromotionRule == inst.PreferNotPromoteRule {
		keepSearchingHint = fmt.Sprintf("Will keep searching because we have promoted a server with prefer_not rule: %+v", promotedReplica.Key)
	}
	if keepSearchingHint != "" {
		AuditTopologyRecovery(topologyRecovery, keepSearchingHint)
		neutralReplicas, _ := inst.ReadClusterNeutralPromotionRuleInstances(promotedReplica.ClusterName)

		if candidateInstanceKey == nil {
			// Still nothing? Then we didn't find a replica marked as "candidate". OK, further down the stream we have:
			// find neutral instance in same dv&env as dead primary
			AuditTopologyRecovery(topologyRecovery, "+ searching for a neutral server to replace promoted server, in same DC and env as dead master")
			for _, neutralReplica := range neutralReplicas {
				if canTakeOverPromotedServerAsMaster(neutralReplica, promotedReplica) &&
					deadInstance.DataCenter == neutralReplica.DataCenter &&
					deadInstance.PhysicalEnvironment == neutralReplica.PhysicalEnvironment {
					candidateInstanceKey = &neutralReplica.Key
					AuditTopologyRecovery(topologyRecovery, fmt.Sprintf("no candidate was offered for %+v but orchestrator picks %+v as candidate replacement, based on being in same DC & env as dead master", promotedReplica.Key, neutralReplica.Key))
				}
			}
		}
		if candidateInstanceKey == nil {
			// find neutral instance in same dv&env as promoted replica
			AuditTopologyRecovery(topologyRecovery, "+ searching for a neutral server to replace promoted server, in same DC and env as promoted replica")
			for _, neutralReplica := range neutralReplicas {
				if canTakeOverPromotedServerAsMaster(neutralReplica, promotedReplica) &&
					promotedReplica.DataCenter == neutralReplica.DataCenter &&
					promotedReplica.PhysicalEnvironment == neutralReplica.PhysicalEnvironment {
					candidateInstanceKey = &neutralReplica.Key
					AuditTopologyRecovery(topologyRecovery, fmt.Sprintf("no candidate was offered for %+v but orchestrator picks %+v as candidate replacement, based on being in same DC & env as promoted instance", promotedReplica.Key, neutralReplica.Key))
				}
			}
		}
		if candidateInstanceKey == nil {
			AuditTopologyRecovery(topologyRecovery, "+ searching for a neutral server to replace a prefer_not")
			for _, neutralReplica := range neutralReplicas {
				if canTakeOverPromotedServerAsMaster(neutralReplica, promotedReplica) {
					if satisfied, reason := MasterFailoverGeographicConstraintSatisfied(&topologyRecovery.AnalysisEntry, neutralReplica); satisfied {
						// OK, better than nothing
						candidateInstanceKey = &neutralReplica.Key
						AuditTopologyRecovery(topologyRecovery, fmt.Sprintf("no candidate was offered for %+v but orchestrator picks %+v as candidate replacement, based on promoted instance having prefer_not promotion rule", promotedReplica.Key, neutralReplica.Key))
					} else {
						AuditTopologyRecovery(topologyRecovery, fmt.Sprintf("skipping %+v; %s", neutralReplica.Key, reason))
					}
				}
			}
		}
	}

	// So do we have a candidate?
	if candidateInstanceKey == nil {
		// Found nothing. Stick with promoted replica
		AuditTopologyRecovery(topologyRecovery, "+ found no server to promote on top promoted replica")
		return promotedReplica, false, nil
	}
	if promotedReplica.Key.Equals(candidateInstanceKey) {
		// Sanity. It IS the candidate, nothing to promote...
		AuditTopologyRecovery(topologyRecovery, "+ sanity check: found our very own server to promote; doing nothing")
		return promotedReplica, false, nil
	}
	replacement, _, err = inst.ReadInstance(candidateInstanceKey)
	return replacement, true, err
}

// replacePromotedReplicaWithCandidate is called after a primary (or co-primary)
// died and was replaced by some promotedReplica.
// But, is there an even better replica to promote?
// if candidateInstanceKey is given, then it is forced to be promoted over the promotedReplica
// Otherwise, search for the best to promote!
func replacePromotedReplicaWithCandidate(topologyRecovery *TopologyRecovery, deadInstanceKey *inst.InstanceKey, promotedReplica *inst.Instance, candidateInstanceKey *inst.InstanceKey) (*inst.Instance, error) {
	candidateInstance, actionRequired, err := SuggestReplacementForPromotedReplica(topologyRecovery, deadInstanceKey, promotedReplica, candidateInstanceKey)
	if err != nil {
		return promotedReplica, log.Errore(err)
	}
	if !actionRequired {
		AuditTopologyRecovery(topologyRecovery, fmt.Sprintf("replace-promoted-replica-with-candidate: promoted instance %+v requires no further action", promotedReplica.Key))
		return promotedReplica, nil
	}

	// Try and promote suggested candidate, if applicable and possible
	AuditTopologyRecovery(topologyRecovery, fmt.Sprintf("replace-promoted-replica-with-candidate: promoted instance %+v is not the suggested candidate %+v. Will see what can be done", promotedReplica.Key, candidateInstance.Key))

	if candidateInstance.MasterKey.Equals(&promotedReplica.Key) {
		AuditTopologyRecovery(topologyRecovery, fmt.Sprintf("replace-promoted-replica-with-candidate: suggested candidate %+v is replica of promoted instance %+v. Will try and take its master", candidateInstance.Key, promotedReplica.Key))
		candidateInstance, err = inst.TakeMaster(&candidateInstance.Key, topologyRecovery.Type == CoMasterRecovery)
		if err != nil {
			return promotedReplica, log.Errore(err)
		}
		AuditTopologyRecovery(topologyRecovery, fmt.Sprintf("success promoting %+v over %+v", candidateInstance.Key, promotedReplica.Key))

		// As followup to taking over, let's relocate all the rest of the replicas under the candidate instance
		relocateReplicasFunc := func() error {
			log.Debugf("replace-promoted-replica-with-candidate: relocating replicas of %+v below %+v", promotedReplica.Key, candidateInstance.Key)

			relocatedReplicas, _, err, _ := inst.RelocateReplicas(&promotedReplica.Key, &candidateInstance.Key, "")
			log.Debugf("replace-promoted-replica-with-candidate: + relocated %+v replicas of %+v below %+v", len(relocatedReplicas), promotedReplica.Key, candidateInstance.Key)
			AuditTopologyRecovery(topologyRecovery, fmt.Sprintf("relocated %+v replicas of %+v below %+v", len(relocatedReplicas), promotedReplica.Key, candidateInstance.Key))
			return log.Errore(err)
		}
		postponedFunctionsContainer := &topologyRecovery.PostponedFunctionsContainer
		if postponedFunctionsContainer != nil {
			postponedFunctionsContainer.AddPostponedFunction(relocateReplicasFunc, fmt.Sprintf("replace-promoted-replica-with-candidate: relocate replicas of %+v", promotedReplica.Key))
		} else {
			_ = relocateReplicasFunc()
			// We do not propagate the error. It is logged, but otherwise should not fail the entire failover operation
		}
		return candidateInstance, nil
	}

	AuditTopologyRecovery(topologyRecovery, fmt.Sprintf("could not manage to promoted suggested candidate %+v", candidateInstance.Key))
	return promotedReplica, nil
}

// checkAndRecoverDeadMaster checks a given analysis, decides whether to take action, and possibly takes action
// Returns true when action was taken.
func checkAndRecoverDeadMaster(analysisEntry inst.ReplicationAnalysis, candidateInstanceKey *inst.InstanceKey, forceInstanceRecovery bool, skipProcesses bool) (recoveryAttempted bool, topologyRecovery *TopologyRecovery, err error) {
	if !(forceInstanceRecovery || analysisEntry.ClusterDetails.HasAutomatedMasterRecovery) {
		return false, nil, nil
	}
	topologyRecovery, err = AttemptRecoveryRegistration(&analysisEntry, !forceInstanceRecovery, !forceInstanceRecovery)
	if topologyRecovery == nil {
		AuditTopologyRecovery(topologyRecovery, fmt.Sprintf("found an active or recent recovery on %+v. Will not issue another RecoverDeadMaster.", analysisEntry.AnalyzedInstanceKey))
		return false, nil, err
	}
	log.Infof("Analysis: %v, deadmaster %+v", analysisEntry.Analysis, analysisEntry.AnalyzedInstanceKey)

<<<<<<< HEAD
	reparentFunctions := &VtOrcReparentFunctions{
		analysisEntry:        analysisEntry,
		candidateInstanceKey: candidateInstanceKey,
		skipProcesses:        skipProcesses,
		topologyRecovery:     topologyRecovery,
=======
	// That's it! We must do recovery!
	// TODO(sougou): This function gets called by GracefulMasterTakeover which may
	// need to obtain shard lock before getting here.
	unlock, err := LockShard(analysisEntry.AnalyzedInstanceKey)
	if err != nil {
		log.Infof("CheckAndRecover: Analysis: %+v, InstanceKey: %+v, candidateInstanceKey: %+v, "+
			"skipProcesses: %v: NOT detecting/recovering host, could not obtain shard lock (%v)",
			analysisEntry.Analysis, analysisEntry.AnalyzedInstanceKey, candidateInstanceKey, skipProcesses, err)
		return false, nil, err
	}
	defer unlock(&err)

	// Check if someone else fixed the problem.
	tablet, err := TabletRefresh(analysisEntry.AnalyzedInstanceKey)
	if err == nil && tablet.Type != topodatapb.TabletType_PRIMARY {
		// TODO(sougou); use a version that only refreshes the current shard.
		RefreshTablets()
		AuditTopologyRecovery(topologyRecovery, "another agent seems to have fixed the problem")
		// TODO(sougou): see if we have to reset the cluster as healthy.
		return false, topologyRecovery, nil
	}

	AuditTopologyRecovery(topologyRecovery, fmt.Sprintf("will handle DeadMaster event on %+v", analysisEntry.ClusterDetails.ClusterName))
	recoverDeadMasterCounter.Inc(1)
	recoveryAttempted, promotedReplica, lostReplicas, err := recoverDeadMaster(topologyRecovery, candidateInstanceKey, skipProcesses)
	if err != nil {
		AuditTopologyRecovery(topologyRecovery, err.Error())
	}
	topologyRecovery.LostReplicas.AddInstances(lostReplicas)
	if !recoveryAttempted {
		return false, topologyRecovery, err
>>>>>>> 8866409b
	}
	_, err = reparentutil.NewEmergencyReparenter2(tmclient.NewTabletManagerClient(), nil).ReparentShard(context.Background(), reparentFunctions)

<<<<<<< HEAD
	return reparentFunctions.recoveryAttempted, topologyRecovery, err
=======
	overrideMasterPromotion := func() (*inst.Instance, error) {
		if promotedReplica == nil {
			// No promotion; nothing to override.
			return promotedReplica, err
		}
		// Scenarios where we might cancel the promotion.
		if satisfied, reason := MasterFailoverGeographicConstraintSatisfied(&analysisEntry, promotedReplica); !satisfied {
			return nil, fmt.Errorf("RecoverDeadMaster: failed %+v promotion; %s", promotedReplica.Key, reason)
		}
		if config.Config.FailMasterPromotionOnLagMinutes > 0 &&
			time.Duration(promotedReplica.ReplicationLagSeconds.Int64)*time.Second >= time.Duration(config.Config.FailMasterPromotionOnLagMinutes)*time.Minute {
			// candidate replica lags too much
			return nil, fmt.Errorf("RecoverDeadMaster: failed promotion. FailMasterPromotionOnLagMinutes is set to %d (minutes) and promoted replica %+v 's lag is %d (seconds)", config.Config.FailMasterPromotionOnLagMinutes, promotedReplica.Key, promotedReplica.ReplicationLagSeconds.Int64)
		}
		if config.Config.FailMasterPromotionIfSQLThreadNotUpToDate && !promotedReplica.SQLThreadUpToDate() {
			return nil, fmt.Errorf("RecoverDeadMaster: failed promotion. FailMasterPromotionIfSQLThreadNotUpToDate is set and promoted replica %+v 's sql thread is not up to date (relay logs still unapplied). Aborting promotion", promotedReplica.Key)
		}
		if config.Config.DelayMasterPromotionIfSQLThreadNotUpToDate && !promotedReplica.SQLThreadUpToDate() {
			AuditTopologyRecovery(topologyRecovery, fmt.Sprintf("DelayMasterPromotionIfSQLThreadNotUpToDate: waiting for SQL thread on %+v", promotedReplica.Key))
			if _, err := inst.WaitForSQLThreadUpToDate(&promotedReplica.Key, 0, 0); err != nil {
				return nil, fmt.Errorf("DelayMasterPromotionIfSQLThreadNotUpToDate error: %+v", err)
			}
			AuditTopologyRecovery(topologyRecovery, fmt.Sprintf("DelayMasterPromotionIfSQLThreadNotUpToDate: SQL thread caught up on %+v", promotedReplica.Key))
		}
		// All seems well. No override done.
		return promotedReplica, err
	}
	if promotedReplica, err = overrideMasterPromotion(); err != nil {
		AuditTopologyRecovery(topologyRecovery, err.Error())
	}
	// And this is the end; whether successful or not, we're done.
	resolveRecovery(topologyRecovery, promotedReplica)
	// Now, see whether we are successful or not. From this point there's no going back.
	if promotedReplica != nil {
		// Success!
		recoverDeadMasterSuccessCounter.Inc(1)
		AuditTopologyRecovery(topologyRecovery, fmt.Sprintf("RecoverDeadMaster: successfully promoted %+v", promotedReplica.Key))
		AuditTopologyRecovery(topologyRecovery, fmt.Sprintf("- RecoverDeadMaster: promoted server coordinates: %+v", promotedReplica.SelfBinlogCoordinates))

		AuditTopologyRecovery(topologyRecovery, "- RecoverDeadMaster: will apply MySQL changes to promoted master")
		{
			_, err := inst.ResetReplicationOperation(&promotedReplica.Key)
			if err != nil {
				// Ugly, but this is important. Let's give it another try
				_, err = inst.ResetReplicationOperation(&promotedReplica.Key)
			}
			AuditTopologyRecovery(topologyRecovery, fmt.Sprintf("- RecoverDeadMaster: applying RESET SLAVE ALL on promoted master: success=%t", (err == nil)))
			if err != nil {
				AuditTopologyRecovery(topologyRecovery, fmt.Sprintf("- RecoverDeadMaster: NOTE that %+v is promoted even though SHOW SLAVE STATUS may still show it has a master", promotedReplica.Key))
			}
		}
		{
			count := inst.MasterSemiSync(promotedReplica.Key)
			err := inst.SetSemiSyncMaster(&promotedReplica.Key, count > 0)
			AuditTopologyRecovery(topologyRecovery, fmt.Sprintf("- RecoverDeadMaster: applying semi-sync %v: success=%t", count > 0, (err == nil)))

			// Dont' allow writes if semi-sync settings fail.
			if err == nil {
				_, err := inst.SetReadOnly(&promotedReplica.Key, false)
				AuditTopologyRecovery(topologyRecovery, fmt.Sprintf("- RecoverDeadMaster: applying read-only=0 on promoted master: success=%t", (err == nil)))
			}
		}
		// Let's attempt, though we won't necessarily succeed, to set old primary as read-only
		go func() {
			_, err := inst.SetReadOnly(&analysisEntry.AnalyzedInstanceKey, true)
			AuditTopologyRecovery(topologyRecovery, fmt.Sprintf("- RecoverDeadMaster: applying read-only=1 on demoted master: success=%t", (err == nil)))
		}()

		kvPairs := inst.GetClusterMasterKVPairs(analysisEntry.ClusterDetails.ClusterAlias, &promotedReplica.Key)
		AuditTopologyRecovery(topologyRecovery, fmt.Sprintf("Writing KV %+v", kvPairs))
		for _, kvPair := range kvPairs {
			err := kv.PutKVPair(kvPair)
			log.Errore(err)
		}
		{
			AuditTopologyRecovery(topologyRecovery, fmt.Sprintf("Distributing KV %+v", kvPairs))
			err := kv.DistributePairs(kvPairs)
			log.Errore(err)
		}
		if config.Config.MasterFailoverDetachReplicaMasterHost {
			postponedFunction := func() error {
				AuditTopologyRecovery(topologyRecovery, "- RecoverDeadMaster: detaching master host on promoted master")
				inst.DetachReplicaMasterHost(&promotedReplica.Key)
				return nil
			}
			topologyRecovery.AddPostponedFunction(postponedFunction, fmt.Sprintf("RecoverDeadMaster, detaching promoted master host %+v", promotedReplica.Key))
		}
		func() error {
			before := analysisEntry.AnalyzedInstanceKey.StringCode()
			after := promotedReplica.Key.StringCode()
			AuditTopologyRecovery(topologyRecovery, fmt.Sprintf("- RecoverDeadMaster: updating cluster_alias: %v -> %v", before, after))
			//~~~inst.ReplaceClusterName(before, after)
			if alias := analysisEntry.ClusterDetails.ClusterAlias; alias != "" {
				inst.SetClusterAlias(promotedReplica.Key.StringCode(), alias)
			} else {
				inst.ReplaceAliasClusterName(before, after)
			}
			return nil
		}()

		attributes.SetGeneralAttribute(analysisEntry.ClusterDetails.ClusterDomain, promotedReplica.Key.StringCode())

		if !skipProcesses {
			// Execute post primary-failover processes
			executeProcesses(config.Config.PostMasterFailoverProcesses, "PostMasterFailoverProcesses", topologyRecovery, false)
		}
	} else {
		recoverDeadMasterFailureCounter.Inc(1)
	}

	return true, topologyRecovery, err
>>>>>>> 8866409b
}

// isGenerallyValidAsCandidateSiblingOfIntermediateMaster sees that basic server configuration and state are valid
func isGenerallyValidAsCandidateSiblingOfIntermediateMaster(sibling *inst.Instance) bool {
	if !sibling.LogBinEnabled {
		return false
	}
	if !sibling.LogReplicationUpdatesEnabled {
		return false
	}
	if !sibling.ReplicaRunning() {
		return false
	}
	if !sibling.IsLastCheckValid {
		return false
	}
	return true
}

// isValidAsCandidateSiblingOfIntermediateMaster checks to see that the given sibling is capable to take over instance's replicas
func isValidAsCandidateSiblingOfIntermediateMaster(intermediateMasterInstance *inst.Instance, sibling *inst.Instance) bool {
	if sibling.Key.Equals(&intermediateMasterInstance.Key) {
		// same instance
		return false
	}
	if !isGenerallyValidAsCandidateSiblingOfIntermediateMaster(sibling) {
		return false
	}
	if inst.IsBannedFromBeingCandidateReplica(sibling) {
		return false
	}
	if sibling.HasReplicationFilters != intermediateMasterInstance.HasReplicationFilters {
		return false
	}
	if sibling.IsBinlogServer() != intermediateMasterInstance.IsBinlogServer() {
		// When both are binlog servers, failover is trivial.
		// When failed IM is binlog server, its sibling is still valid, but we catually prefer to just repoint the replica up -- simplest!
		return false
	}
	if sibling.ExecBinlogCoordinates.SmallerThan(&intermediateMasterInstance.ExecBinlogCoordinates) {
		return false
	}
	return true
}

func isGenerallyValidAsWouldBeMaster(replica *inst.Instance, requireLogReplicationUpdates bool) bool {
	if !replica.IsLastCheckValid {
		// something wrong with this replica right now. We shouldn't hope to be able to promote it
		return false
	}
	if !replica.LogBinEnabled {
		return false
	}
	if requireLogReplicationUpdates && !replica.LogReplicationUpdatesEnabled {
		return false
	}
	if replica.IsBinlogServer() {
		return false
	}
	if inst.IsBannedFromBeingCandidateReplica(replica) {
		return false
	}

	return true
}

func canTakeOverPromotedServerAsMaster(wantToTakeOver *inst.Instance, toBeTakenOver *inst.Instance) bool {
	if !isGenerallyValidAsWouldBeMaster(wantToTakeOver, true) {
		return false
	}
	if !wantToTakeOver.MasterKey.Equals(&toBeTakenOver.Key) {
		return false
	}
	if canReplicate, _ := toBeTakenOver.CanReplicateFrom(wantToTakeOver); !canReplicate {
		return false
	}
	return true
}

// GetCandidateSiblingOfIntermediateMaster chooses the best sibling of a dead intermediate primary
// to whom the IM's replicas can be moved.
func GetCandidateSiblingOfIntermediateMaster(topologyRecovery *TopologyRecovery, intermediateMasterInstance *inst.Instance) (*inst.Instance, error) {

	siblings, err := inst.ReadReplicaInstances(&intermediateMasterInstance.MasterKey)
	if err != nil {
		return nil, err
	}
	if len(siblings) <= 1 {
		return nil, log.Errorf("topology_recovery: no siblings found for %+v", intermediateMasterInstance.Key)
	}

	sort.Sort(sort.Reverse(InstancesByCountReplicas(siblings)))

	// In the next series of steps we attempt to return a good replacement.
	// None of the below attempts is sure to pick a winning server. Perhaps picked server is not enough up-todate -- but
	// this has small likelihood in the general case, and, well, it's an attempt. It's a Plan A, but we have Plan B & C if this fails.

	// At first, we try to return an "is_candidate" server in same dc & env
	AuditTopologyRecovery(topologyRecovery, fmt.Sprintf("searching for the best candidate sibling of dead intermediate master %+v", intermediateMasterInstance.Key))
	for _, sibling := range siblings {
		sibling := sibling
		if isValidAsCandidateSiblingOfIntermediateMaster(intermediateMasterInstance, sibling) &&
			sibling.IsCandidate &&
			sibling.DataCenter == intermediateMasterInstance.DataCenter &&
			sibling.PhysicalEnvironment == intermediateMasterInstance.PhysicalEnvironment {
			AuditTopologyRecovery(topologyRecovery, fmt.Sprintf("found %+v as the ideal candidate", sibling.Key))
			return sibling, nil
		}
	}
	// No candidate in same DC & env, let's search for a candidate anywhere
	for _, sibling := range siblings {
		sibling := sibling
		if isValidAsCandidateSiblingOfIntermediateMaster(intermediateMasterInstance, sibling) && sibling.IsCandidate {
			AuditTopologyRecovery(topologyRecovery, fmt.Sprintf("found %+v as a replacement for %+v [candidate sibling]", sibling.Key, intermediateMasterInstance.Key))
			return sibling, nil
		}
	}
	// Go for some valid in the same DC & ENV
	for _, sibling := range siblings {
		sibling := sibling
		if isValidAsCandidateSiblingOfIntermediateMaster(intermediateMasterInstance, sibling) &&
			sibling.DataCenter == intermediateMasterInstance.DataCenter &&
			sibling.PhysicalEnvironment == intermediateMasterInstance.PhysicalEnvironment {
			AuditTopologyRecovery(topologyRecovery, fmt.Sprintf("found %+v as a replacement for %+v [same dc & environment]", sibling.Key, intermediateMasterInstance.Key))
			return sibling, nil
		}
	}
	// Just whatever is valid.
	for _, sibling := range siblings {
		sibling := sibling
		if isValidAsCandidateSiblingOfIntermediateMaster(intermediateMasterInstance, sibling) {
			AuditTopologyRecovery(topologyRecovery, fmt.Sprintf("found %+v as a replacement for %+v [any sibling]", sibling.Key, intermediateMasterInstance.Key))
			return sibling, nil
		}
	}
	return nil, log.Errorf("topology_recovery: cannot find candidate sibling of %+v", intermediateMasterInstance.Key)
}

// RecoverDeadIntermediateMaster performs intermediate primary recovery; complete logic inside
func RecoverDeadIntermediateMaster(topologyRecovery *TopologyRecovery, skipProcesses bool) (successorInstance *inst.Instance, err error) {
	topologyRecovery.Type = IntermediateMasterRecovery
	analysisEntry := &topologyRecovery.AnalysisEntry
	failedInstanceKey := &analysisEntry.AnalyzedInstanceKey
	recoveryResolved := false

	inst.AuditOperation("recover-dead-intermediate-master", failedInstanceKey, "problem found; will recover")
	if !skipProcesses {
		if err := executeProcesses(config.Config.PreFailoverProcesses, "PreFailoverProcesses", topologyRecovery, true); err != nil {
			return nil, topologyRecovery.AddError(err)
		}
	}

	intermediateMasterInstance, _, err := inst.ReadInstance(failedInstanceKey)
	if err != nil {
		return nil, topologyRecovery.AddError(err)
	}
	// Find possible candidate
	candidateSiblingOfIntermediateMaster, _ := GetCandidateSiblingOfIntermediateMaster(topologyRecovery, intermediateMasterInstance)
	relocateReplicasToCandidateSibling := func() {
		if candidateSiblingOfIntermediateMaster == nil {
			return
		}
		// We have a candidate
		AuditTopologyRecovery(topologyRecovery, fmt.Sprintf("- RecoverDeadIntermediateMaster: will attempt a candidate intermediate master: %+v", candidateSiblingOfIntermediateMaster.Key))
		relocatedReplicas, candidateSibling, err, errs := inst.RelocateReplicas(failedInstanceKey, &candidateSiblingOfIntermediateMaster.Key, "")
		topologyRecovery.AddErrors(errs)
		topologyRecovery.ParticipatingInstanceKeys.AddKey(candidateSiblingOfIntermediateMaster.Key)

		if len(relocatedReplicas) == 0 {
			AuditTopologyRecovery(topologyRecovery, fmt.Sprintf("- RecoverDeadIntermediateMaster: failed to move any replica to candidate intermediate master (%+v)", candidateSibling.Key))
			return
		}
		if err != nil || len(errs) > 0 {
			AuditTopologyRecovery(topologyRecovery, fmt.Sprintf("- RecoverDeadIntermediateMaster: move to candidate intermediate master (%+v) did not complete: err: %+v, errs: %+v", candidateSibling.Key, err, errs))
			return
		}
		if err == nil {
			recoveryResolved = true
			successorInstance = candidateSibling

			inst.AuditOperation("recover-dead-intermediate-master", failedInstanceKey, fmt.Sprintf("Relocated %d replicas under candidate sibling: %+v; %d errors: %+v", len(relocatedReplicas), candidateSibling.Key, len(errs), errs))
		}
	}
	// Plan A: find a replacement intermediate primary in same Data Center
	if candidateSiblingOfIntermediateMaster != nil && candidateSiblingOfIntermediateMaster.DataCenter == intermediateMasterInstance.DataCenter {
		relocateReplicasToCandidateSibling()
	}
	if !recoveryResolved {
		AuditTopologyRecovery(topologyRecovery, "- RecoverDeadIntermediateMaster: will next attempt regrouping of replicas")
		// Plan B: regroup (we wish to reduce cross-DC replication streams)
		lostReplicas, _, _, _, regroupPromotedReplica, regroupError := inst.RegroupReplicas(failedInstanceKey, true, nil, nil)
		if regroupError != nil {
			topologyRecovery.AddError(regroupError)
			AuditTopologyRecovery(topologyRecovery, fmt.Sprintf("- RecoverDeadIntermediateMaster: regroup failed on: %+v", regroupError))
		}
		if regroupPromotedReplica != nil {
			AuditTopologyRecovery(topologyRecovery, fmt.Sprintf("- RecoverDeadIntermediateMaster: regrouped under %+v, with %d lost replicas", regroupPromotedReplica.Key, len(lostReplicas)))
			topologyRecovery.ParticipatingInstanceKeys.AddKey(regroupPromotedReplica.Key)
			if len(lostReplicas) == 0 && regroupError == nil {
				// Seems like the regroup worked flawlessly. The local replica took over all of its siblings.
				// We can consider this host to be the successor.
				successorInstance = regroupPromotedReplica
			}
		}
		// Plan C: try replacement intermediate primary in other DC...
		if candidateSiblingOfIntermediateMaster != nil && candidateSiblingOfIntermediateMaster.DataCenter != intermediateMasterInstance.DataCenter {
			AuditTopologyRecovery(topologyRecovery, "- RecoverDeadIntermediateMaster: will next attempt relocating to another DC server")
			relocateReplicasToCandidateSibling()
		}
	}
	if !recoveryResolved {
		// Do we still have leftovers? some replicas couldn't move? Couldn't regroup? Only left with regroup's resulting leader?
		// nothing moved?
		// We don't care much if regroup made it or not. We prefer that it made it, in which case we only need to relocate up
		// one replica, but the operation is still valid if regroup partially/completely failed. We just promote anything
		// not regrouped.
		// So, match up all that's left, plan D
		AuditTopologyRecovery(topologyRecovery, fmt.Sprintf("- RecoverDeadIntermediateMaster: will next attempt to relocate up from %+v", *failedInstanceKey))

		relocatedReplicas, masterInstance, _, errs := inst.RelocateReplicas(failedInstanceKey, &analysisEntry.AnalyzedInstanceMasterKey, "")
		topologyRecovery.AddErrors(errs)
		topologyRecovery.ParticipatingInstanceKeys.AddKey(analysisEntry.AnalyzedInstanceMasterKey)

		if len(relocatedReplicas) > 0 {
			recoveryResolved = true
			if successorInstance == nil {
				// There could have been a local replica taking over its siblings. We'd like to consider that one as successor.
				successorInstance = masterInstance
			}
			inst.AuditOperation("recover-dead-intermediate-master", failedInstanceKey, fmt.Sprintf("Relocated replicas under: %+v %d errors: %+v", successorInstance.Key, len(errs), errs))
		} else {
			err = log.Errorf("topology_recovery: RecoverDeadIntermediateMaster failed to match up any replica from %+v", *failedInstanceKey)
			topologyRecovery.AddError(err)
		}
	}
	if !recoveryResolved {
		successorInstance = nil
	}
	resolveRecovery(topologyRecovery, successorInstance)
	return successorInstance, err
}

// checkAndRecoverDeadIntermediateMaster checks a given analysis, decides whether to take action, and possibly takes action
// Returns true when action was taken.
func checkAndRecoverDeadIntermediateMaster(analysisEntry inst.ReplicationAnalysis, candidateInstanceKey *inst.InstanceKey, forceInstanceRecovery bool, skipProcesses bool) (bool, *TopologyRecovery, error) {
	if !(forceInstanceRecovery || analysisEntry.ClusterDetails.HasAutomatedIntermediateMasterRecovery) {
		return false, nil, nil
	}
	topologyRecovery, err := AttemptRecoveryRegistration(&analysisEntry, !forceInstanceRecovery, !forceInstanceRecovery)
	if topologyRecovery == nil {
		AuditTopologyRecovery(topologyRecovery, fmt.Sprintf("- RecoverDeadIntermediateMaster: found an active or recent recovery on %+v. Will not issue another RecoverDeadIntermediateMaster.", analysisEntry.AnalyzedInstanceKey))
		return false, nil, err
	}

	// That's it! We must do recovery!
	recoverDeadIntermediateMasterCounter.Inc(1)
	promotedReplica, err := RecoverDeadIntermediateMaster(topologyRecovery, skipProcesses)
	if promotedReplica != nil {
		// success
		recoverDeadIntermediateMasterSuccessCounter.Inc(1)

		if !skipProcesses {
			// Execute post intermediate-master-failover processes
			topologyRecovery.SuccessorKey = &promotedReplica.Key
			topologyRecovery.SuccessorAlias = promotedReplica.InstanceAlias
			executeProcesses(config.Config.PostIntermediateMasterFailoverProcesses, "PostIntermediateMasterFailoverProcesses", topologyRecovery, false)
		}
	} else {
		recoverDeadIntermediateMasterFailureCounter.Inc(1)
	}
	return true, topologyRecovery, err
}

// RecoverDeadCoMaster recovers a dead co-primary, complete logic inside
func RecoverDeadCoMaster(topologyRecovery *TopologyRecovery, skipProcesses bool) (promotedReplica *inst.Instance, lostReplicas [](*inst.Instance), err error) {
	topologyRecovery.Type = CoMasterRecovery
	analysisEntry := &topologyRecovery.AnalysisEntry
	failedInstanceKey := &analysisEntry.AnalyzedInstanceKey
	otherCoMasterKey := &analysisEntry.AnalyzedInstanceMasterKey
	otherCoMaster, found, _ := inst.ReadInstance(otherCoMasterKey)
	if otherCoMaster == nil || !found {
		return nil, lostReplicas, topologyRecovery.AddError(log.Errorf("RecoverDeadCoMaster: could not read info for co-master %+v of %+v", *otherCoMasterKey, *failedInstanceKey))
	}
	inst.AuditOperation("recover-dead-co-master", failedInstanceKey, "problem found; will recover")
	if !skipProcesses {
		if err := executeProcesses(config.Config.PreFailoverProcesses, "PreFailoverProcesses", topologyRecovery, true); err != nil {
			return nil, lostReplicas, topologyRecovery.AddError(err)
		}
	}

	AuditTopologyRecovery(topologyRecovery, fmt.Sprintf("RecoverDeadCoMaster: will recover %+v", *failedInstanceKey))

	var coMasterRecoveryType MasterRecoveryType = MasterRecoveryUnknown
	if analysisEntry.OracleGTIDImmediateTopology || analysisEntry.MariaDBGTIDImmediateTopology {
		coMasterRecoveryType = MasterRecoveryGTID
	}

	AuditTopologyRecovery(topologyRecovery, fmt.Sprintf("RecoverDeadCoMaster: coMasterRecoveryType=%+v", coMasterRecoveryType))

	var cannotReplicateReplicas [](*inst.Instance)
	switch coMasterRecoveryType {
	case MasterRecoveryUnknown:
		{
			return nil, lostReplicas, topologyRecovery.AddError(log.Errorf("RecoverDeadCoMaster: RecoveryType unknown/unsupported"))
		}
	case MasterRecoveryGTID:
		{
			lostReplicas, _, cannotReplicateReplicas, promotedReplica, err = inst.RegroupReplicasGTID(failedInstanceKey, true, nil, &topologyRecovery.PostponedFunctionsContainer, nil)
		}
	}
	topologyRecovery.AddError(err)
	lostReplicas = append(lostReplicas, cannotReplicateReplicas...)

	mustPromoteOtherCoMaster := config.Config.CoMasterRecoveryMustPromoteOtherCoMaster
	if !otherCoMaster.ReadOnly {
		AuditTopologyRecovery(topologyRecovery, fmt.Sprintf("RecoverDeadCoMaster: other co-master %+v is writeable hence has to be promoted", otherCoMaster.Key))
		mustPromoteOtherCoMaster = true
	}
	AuditTopologyRecovery(topologyRecovery, fmt.Sprintf("RecoverDeadCoMaster: mustPromoteOtherCoMaster? %+v", mustPromoteOtherCoMaster))

	if promotedReplica != nil {
		topologyRecovery.ParticipatingInstanceKeys.AddKey(promotedReplica.Key)
		if mustPromoteOtherCoMaster {
			AuditTopologyRecovery(topologyRecovery, fmt.Sprintf("RecoverDeadCoMaster: mustPromoteOtherCoMaster. Verifying that %+v is/can be promoted", *otherCoMasterKey))
			promotedReplica, err = replacePromotedReplicaWithCandidate(topologyRecovery, failedInstanceKey, promotedReplica, otherCoMasterKey)
		} else {
			// We are allowed to promote any server
			promotedReplica, err = replacePromotedReplicaWithCandidate(topologyRecovery, failedInstanceKey, promotedReplica, nil)
		}
		topologyRecovery.AddError(err)
	}
	if promotedReplica != nil {
		if mustPromoteOtherCoMaster && !promotedReplica.Key.Equals(otherCoMasterKey) {
			topologyRecovery.AddError(log.Errorf("RecoverDeadCoMaster: could not manage to promote other-co-master %+v; was only able to promote %+v; mustPromoteOtherCoMaster is true (either CoMasterRecoveryMustPromoteOtherCoMaster is true, or co-master is writeable), therefore failing", *otherCoMasterKey, promotedReplica.Key))
			promotedReplica = nil
		}
	}
	if promotedReplica != nil {
		if config.Config.DelayMasterPromotionIfSQLThreadNotUpToDate {
			AuditTopologyRecovery(topologyRecovery, fmt.Sprintf("Waiting to ensure the SQL thread catches up on %+v", promotedReplica.Key))
			if _, err := inst.WaitForSQLThreadUpToDate(&promotedReplica.Key, 0, 0); err != nil {
				return promotedReplica, lostReplicas, err
			}
			AuditTopologyRecovery(topologyRecovery, fmt.Sprintf("SQL thread caught up on %+v", promotedReplica.Key))
		}
		topologyRecovery.ParticipatingInstanceKeys.AddKey(promotedReplica.Key)
	}

	// OK, we may have someone promoted. Either this was the other co-primary or another replica.
	// Noting down that we DO NOT attempt to set a new co-primary topology. We are good with remaining with a single primary.
	// I tried solving the "let's promote a replica and create a new co-primary setup" but this turns so complex due to various factors.
	// I see this as risky and not worth the questionable benefit.
	// Maybe future me is a smarter person and finds a simple solution. Unlikely. I'm getting dumber.
	//
	// ...
	// Now that we're convinved, take a look at what we can be left with:
	// Say we started with M1<->M2<-S1, with M2 failing, and we promoted S1.
	// We now have M1->S1 (because S1 is promoted), S1->M2 (because that's what it remembers), M2->M1 (because that's what it remembers)
	// !! This is an evil 3-node circle that must be broken.
	// config.Config.ApplyMySQLPromotionAfterMasterFailover, if true, will cause it to break, because we would RESET SLAVE on S1
	// but we want to make sure the circle is broken no matter what.
	// So in the case we promoted not-the-other-co-primary, we issue a detach-replica-master-host, which is a reversible operation
	if promotedReplica != nil && !promotedReplica.Key.Equals(otherCoMasterKey) {
		_, err = inst.DetachReplicaMasterHost(&promotedReplica.Key)
		topologyRecovery.AddError(log.Errore(err))
	}

	if promotedReplica != nil && len(lostReplicas) > 0 && config.Config.DetachLostReplicasAfterMasterFailover {
		postponedFunction := func() error {
			AuditTopologyRecovery(topologyRecovery, fmt.Sprintf("- RecoverDeadCoMaster: lost %+v replicas during recovery process; detaching them", len(lostReplicas)))
			for _, replica := range lostReplicas {
				replica := replica
				inst.DetachReplicaMasterHost(&replica.Key)
			}
			return nil
		}
		topologyRecovery.AddPostponedFunction(postponedFunction, fmt.Sprintf("RecoverDeadCoMaster, detaching %+v replicas", len(lostReplicas)))
	}

	func() error {
		inst.BeginDowntime(inst.NewDowntime(failedInstanceKey, inst.GetMaintenanceOwner(), inst.DowntimeLostInRecoveryMessage, time.Duration(config.LostInRecoveryDowntimeSeconds)*time.Second))
		acknowledgeInstanceFailureDetection(&analysisEntry.AnalyzedInstanceKey)
		for _, replica := range lostReplicas {
			replica := replica
			inst.BeginDowntime(inst.NewDowntime(&replica.Key, inst.GetMaintenanceOwner(), inst.DowntimeLostInRecoveryMessage, time.Duration(config.LostInRecoveryDowntimeSeconds)*time.Second))
		}
		return nil
	}()

	return promotedReplica, lostReplicas, err
}

// checkAndRecoverDeadCoMaster checks a given analysis, decides whether to take action, and possibly takes action
// Returns true when action was taken.
func checkAndRecoverDeadCoMaster(analysisEntry inst.ReplicationAnalysis, candidateInstanceKey *inst.InstanceKey, forceInstanceRecovery bool, skipProcesses bool) (bool, *TopologyRecovery, error) {
	failedInstanceKey := &analysisEntry.AnalyzedInstanceKey
	if !(forceInstanceRecovery || analysisEntry.ClusterDetails.HasAutomatedMasterRecovery) {
		return false, nil, nil
	}
	topologyRecovery, err := AttemptRecoveryRegistration(&analysisEntry, !forceInstanceRecovery, !forceInstanceRecovery)
	if topologyRecovery == nil {
		AuditTopologyRecovery(topologyRecovery, fmt.Sprintf("found an active or recent recovery on %+v. Will not issue another RecoverDeadCoMaster.", analysisEntry.AnalyzedInstanceKey))
		return false, nil, err
	}

	// That's it! We must do recovery!
	recoverDeadCoMasterCounter.Inc(1)
	promotedReplica, lostReplicas, err := RecoverDeadCoMaster(topologyRecovery, skipProcesses)
	resolveRecovery(topologyRecovery, promotedReplica)
	if promotedReplica == nil {
		inst.AuditOperation("recover-dead-co-master", failedInstanceKey, "Failure: no replica promoted.")
	} else {
		inst.AuditOperation("recover-dead-co-master", failedInstanceKey, fmt.Sprintf("promoted: %+v", promotedReplica.Key))
	}
	topologyRecovery.LostReplicas.AddInstances(lostReplicas)
	if promotedReplica != nil {
		if config.Config.FailMasterPromotionIfSQLThreadNotUpToDate && !promotedReplica.SQLThreadUpToDate() {
			return false, nil, log.Errorf("Promoted replica %+v: sql thread is not up to date (relay logs still unapplied). Aborting promotion", promotedReplica.Key)
		}
		// success
		recoverDeadCoMasterSuccessCounter.Inc(1)

		if config.Config.ApplyMySQLPromotionAfterMasterFailover {
			AuditTopologyRecovery(topologyRecovery, "- RecoverDeadMaster: will apply MySQL changes to promoted master")
			inst.SetReadOnly(&promotedReplica.Key, false)
		}
		if !skipProcesses {
			// Execute post intermediate-master-failover processes
			topologyRecovery.SuccessorKey = &promotedReplica.Key
			topologyRecovery.SuccessorAlias = promotedReplica.InstanceAlias
			executeProcesses(config.Config.PostMasterFailoverProcesses, "PostMasterFailoverProcesses", topologyRecovery, false)
		}
	} else {
		recoverDeadCoMasterFailureCounter.Inc(1)
	}
	return true, topologyRecovery, err
}

// checkAndRecoverGenericProblem is a general-purpose recovery function
func checkAndRecoverLockedSemiSyncMaster(analysisEntry inst.ReplicationAnalysis, candidateInstanceKey *inst.InstanceKey, forceInstanceRecovery bool, skipProcesses bool) (recoveryAttempted bool, topologyRecovery *TopologyRecovery, err error) {

	topologyRecovery, err = AttemptRecoveryRegistration(&analysisEntry, true, true)
	if topologyRecovery == nil {
		AuditTopologyRecovery(topologyRecovery, fmt.Sprintf("found an active or recent recovery on %+v. Will not issue another RecoverLockedSemiSyncMaster.", analysisEntry.AnalyzedInstanceKey))
		return false, nil, err
	}

	return false, nil, nil
}

// checkAndRecoverGenericProblem is a general-purpose recovery function
func checkAndRecoverGenericProblem(analysisEntry inst.ReplicationAnalysis, candidateInstanceKey *inst.InstanceKey, forceInstanceRecovery bool, skipProcesses bool) (bool, *TopologyRecovery, error) {
	return false, nil, nil
}

// Force a re-read of a topology instance; this is done because we need to substantiate a suspicion
// that we may have a failover scenario. we want to speed up reading the complete picture.
func emergentlyReadTopologyInstance(instanceKey *inst.InstanceKey, analysisCode inst.AnalysisCode) (instance *inst.Instance, err error) {
	if existsInCacheError := emergencyReadTopologyInstanceMap.Add(instanceKey.StringCode(), true, cache.DefaultExpiration); existsInCacheError != nil {
		// Just recently attempted
		return nil, nil
	}
	instance, err = inst.ReadTopologyInstance(instanceKey)
	inst.AuditOperation("emergently-read-topology-instance", instanceKey, string(analysisCode))
	return instance, err
}

// Force reading of replicas of given instance. This is because we suspect the instance is dead, and want to speed up
// detection of replication failure from its replicas.
func emergentlyReadTopologyInstanceReplicas(instanceKey *inst.InstanceKey, analysisCode inst.AnalysisCode) {
	replicas, err := inst.ReadReplicaInstancesIncludingBinlogServerSubReplicas(instanceKey)
	if err != nil {
		return
	}
	for _, replica := range replicas {
		go emergentlyReadTopologyInstance(&replica.Key, analysisCode)
	}
}

// emergentlyRestartReplicationOnTopologyInstance forces a RestartReplication on a given instance.
func emergentlyRestartReplicationOnTopologyInstance(instanceKey *inst.InstanceKey, analysisCode inst.AnalysisCode) {
	if existsInCacheError := emergencyRestartReplicaTopologyInstanceMap.Add(instanceKey.StringCode(), true, cache.DefaultExpiration); existsInCacheError != nil {
		// Just recently attempted on this specific replica
		return
	}
	go inst.ExecuteOnTopology(func() {
		inst.RestartReplicationQuick(instanceKey)
		inst.AuditOperation("emergently-restart-replication-topology-instance", instanceKey, string(analysisCode))
	})
}

func beginEmergencyOperationGracefulPeriod(instanceKey *inst.InstanceKey) {
	emergencyOperationGracefulPeriodMap.Set(instanceKey.StringCode(), true, cache.DefaultExpiration)
}

func isInEmergencyOperationGracefulPeriod(instanceKey *inst.InstanceKey) bool {
	_, found := emergencyOperationGracefulPeriodMap.Get(instanceKey.StringCode())
	return found
}

// emergentlyRestartReplicationOnTopologyInstanceReplicas forces a stop slave + start slave on
// replicas of a given instance, in an attempt to cause them to re-evaluate their replication state.
// This can be useful in scenarios where the primary has Too Many Connections, but long-time connected
// replicas are not seeing this; when they stop+start replication, they need to re-authenticate and
// that's where we hope they realize the primary is bad.
func emergentlyRestartReplicationOnTopologyInstanceReplicas(instanceKey *inst.InstanceKey, analysisCode inst.AnalysisCode) {
	if existsInCacheError := emergencyRestartReplicaTopologyInstanceMap.Add(instanceKey.StringCode(), true, cache.DefaultExpiration); existsInCacheError != nil {
		// While each replica's RestartReplication() is throttled on its own, it's also wasteful to
		// iterate all replicas all the time. This is the reason why we do grand-throttle check.
		return
	}
	beginEmergencyOperationGracefulPeriod(instanceKey)

	replicas, err := inst.ReadReplicaInstancesIncludingBinlogServerSubReplicas(instanceKey)
	if err != nil {
		return
	}
	for _, replica := range replicas {
		replicaKey := &replica.Key
		go emergentlyRestartReplicationOnTopologyInstance(replicaKey, analysisCode)
	}
}

func emergentlyRecordStaleBinlogCoordinates(instanceKey *inst.InstanceKey, binlogCoordinates *inst.BinlogCoordinates) {
	err := inst.RecordStaleInstanceBinlogCoordinates(instanceKey, binlogCoordinates)
	log.Errore(err)
}

// checkAndExecuteFailureDetectionProcesses tries to register for failure detection and potentially executes
// failure-detection processes.
func checkAndExecuteFailureDetectionProcesses(analysisEntry inst.ReplicationAnalysis, skipProcesses bool) (detectionRegistrationSuccess bool, processesExecutionAttempted bool, err error) {
	if ok, _ := AttemptFailureDetectionRegistration(&analysisEntry); !ok {
		if util.ClearToLog("checkAndExecuteFailureDetectionProcesses", analysisEntry.AnalyzedInstanceKey.StringCode()) {
			log.Infof("checkAndExecuteFailureDetectionProcesses: could not register %+v detection on %+v", analysisEntry.Analysis, analysisEntry.AnalyzedInstanceKey)
		}
		return false, false, nil
	}
	log.Infof("topology_recovery: detected %+v failure on %+v", analysisEntry.Analysis, analysisEntry.AnalyzedInstanceKey)
	// Execute on-detection processes
	if skipProcesses {
		return true, false, nil
	}
	err = executeProcesses(config.Config.OnFailureDetectionProcesses, "OnFailureDetectionProcesses", NewTopologyRecovery(analysisEntry), true)
	return true, true, err
}

func getCheckAndRecoverFunction(analysisCode inst.AnalysisCode, analyzedInstanceKey *inst.InstanceKey) (
	checkAndRecoverFunction func(analysisEntry inst.ReplicationAnalysis, candidateInstanceKey *inst.InstanceKey, forceInstanceRecovery bool, skipProcesses bool) (recoveryAttempted bool, topologyRecovery *TopologyRecovery, err error),
	isActionableRecovery bool,
) {
	switch analysisCode {
	// primary
	case inst.DeadMaster, inst.DeadMasterAndSomeReplicas:
		if isInEmergencyOperationGracefulPeriod(analyzedInstanceKey) {
			return checkAndRecoverGenericProblem, false
		} else {
			return checkAndRecoverDeadMaster, true
		}
	case inst.LockedSemiSyncMaster:
		if isInEmergencyOperationGracefulPeriod(analyzedInstanceKey) {
			return checkAndRecoverGenericProblem, false
		} else {
			return checkAndRecoverLockedSemiSyncMaster, true
		}
	// topo
	case inst.ClusterHasNoMaster:
		return electNewMaster, true
	case inst.MasterHasMaster:
		return fixClusterAndMaster, true
	case inst.MasterIsReadOnly, inst.MasterSemiSyncMustBeSet, inst.MasterSemiSyncMustNotBeSet:
		return fixMaster, true
	case inst.NotConnectedToMaster, inst.ConnectedToWrongMaster, inst.ReplicationStopped, inst.ReplicaIsWritable,
		inst.ReplicaSemiSyncMustBeSet, inst.ReplicaSemiSyncMustNotBeSet:
		return fixReplica, false
	// intermediate primary
	case inst.DeadIntermediateMaster:
		return checkAndRecoverDeadIntermediateMaster, true
	case inst.DeadIntermediateMasterAndSomeReplicas:
		return checkAndRecoverDeadIntermediateMaster, true
	case inst.DeadIntermediateMasterWithSingleReplicaFailingToConnect:
		return checkAndRecoverDeadIntermediateMaster, true
	case inst.AllIntermediateMasterReplicasFailingToConnectOrDead:
		return checkAndRecoverDeadIntermediateMaster, true
	case inst.DeadIntermediateMasterAndReplicas:
		return checkAndRecoverGenericProblem, false
	// co-primary
	case inst.DeadCoMaster:
		return checkAndRecoverDeadCoMaster, true
	case inst.DeadCoMasterAndSomeReplicas:
		return checkAndRecoverDeadCoMaster, true
	// primary, non actionable
	case inst.DeadMasterAndReplicas:
		return checkAndRecoverGenericProblem, false
	case inst.UnreachableMaster:
		return checkAndRecoverGenericProblem, false
	case inst.UnreachableMasterWithLaggingReplicas:
		return checkAndRecoverGenericProblem, false
	case inst.AllMasterReplicasNotReplicating:
		return checkAndRecoverGenericProblem, false
	case inst.AllMasterReplicasNotReplicatingOrDead:
		return checkAndRecoverGenericProblem, false
	case inst.UnreachableIntermediateMasterWithLaggingReplicas:
		return checkAndRecoverGenericProblem, false
	}
	// Right now this is mostly causing noise with no clear action.
	// Will revisit this in the future.
	// case inst.AllMasterReplicasStale:
	//   return checkAndRecoverGenericProblem, false

	return nil, false
}

func runEmergentOperations(analysisEntry *inst.ReplicationAnalysis) {
	switch analysisEntry.Analysis {
	case inst.DeadMasterAndReplicas:
		go emergentlyReadTopologyInstance(&analysisEntry.AnalyzedInstanceMasterKey, analysisEntry.Analysis)
	case inst.UnreachableMaster:
		go emergentlyReadTopologyInstance(&analysisEntry.AnalyzedInstanceKey, analysisEntry.Analysis)
		go emergentlyReadTopologyInstanceReplicas(&analysisEntry.AnalyzedInstanceKey, analysisEntry.Analysis)
	case inst.UnreachableMasterWithLaggingReplicas:
		go emergentlyRestartReplicationOnTopologyInstanceReplicas(&analysisEntry.AnalyzedInstanceKey, analysisEntry.Analysis)
	case inst.LockedSemiSyncMasterHypothesis:
		go emergentlyReadTopologyInstance(&analysisEntry.AnalyzedInstanceKey, analysisEntry.Analysis)
		go emergentlyRecordStaleBinlogCoordinates(&analysisEntry.AnalyzedInstanceKey, &analysisEntry.AnalyzedInstanceBinlogCoordinates)
	case inst.UnreachableIntermediateMasterWithLaggingReplicas:
		go emergentlyRestartReplicationOnTopologyInstanceReplicas(&analysisEntry.AnalyzedInstanceKey, analysisEntry.Analysis)
	case inst.AllMasterReplicasNotReplicating:
		go emergentlyReadTopologyInstance(&analysisEntry.AnalyzedInstanceKey, analysisEntry.Analysis)
	case inst.AllMasterReplicasNotReplicatingOrDead:
		go emergentlyReadTopologyInstance(&analysisEntry.AnalyzedInstanceKey, analysisEntry.Analysis)
	case inst.FirstTierReplicaFailingToConnectToMaster:
		go emergentlyReadTopologyInstance(&analysisEntry.AnalyzedInstanceMasterKey, analysisEntry.Analysis)
	}
}

// executeCheckAndRecoverFunction will choose the correct check & recovery function based on analysis.
// It executes the function synchronuously
func executeCheckAndRecoverFunction(analysisEntry inst.ReplicationAnalysis, candidateInstanceKey *inst.InstanceKey, forceInstanceRecovery bool, skipProcesses bool) (recoveryAttempted bool, topologyRecovery *TopologyRecovery, err error) {
	atomic.AddInt64(&countPendingRecoveries, 1)
	defer atomic.AddInt64(&countPendingRecoveries, -1)

	checkAndRecoverFunction, isActionableRecovery := getCheckAndRecoverFunction(analysisEntry.Analysis, &analysisEntry.AnalyzedInstanceKey)
	analysisEntry.IsActionableRecovery = isActionableRecovery
	runEmergentOperations(&analysisEntry)

	if checkAndRecoverFunction == nil {
		// Unhandled problem type
		if analysisEntry.Analysis != inst.NoProblem {
			if util.ClearToLog("executeCheckAndRecoverFunction", analysisEntry.AnalyzedInstanceKey.StringCode()) {
				log.Warningf("executeCheckAndRecoverFunction: ignoring analysisEntry that has no action plan: %+v; key: %+v",
					analysisEntry.Analysis, analysisEntry.AnalyzedInstanceKey)
			}
		}

		return false, nil, nil
	}
	// we have a recovery function; its execution still depends on filters if not disabled.
	if isActionableRecovery || util.ClearToLog("executeCheckAndRecoverFunction: detection", analysisEntry.AnalyzedInstanceKey.StringCode()) {
		log.Infof("executeCheckAndRecoverFunction: proceeding with %+v detection on %+v; isActionable?: %+v; skipProcesses: %+v", analysisEntry.Analysis, analysisEntry.AnalyzedInstanceKey, isActionableRecovery, skipProcesses)
	}

	// At this point we have validated there's a failure scenario for which we have a recovery path.

	// Initiate detection:
	_, _, err = checkAndExecuteFailureDetectionProcesses(analysisEntry, skipProcesses)
	if err != nil {
		log.Errorf("executeCheckAndRecoverFunction: error on failure detection: %+v", err)
		return false, nil, err
	}
	// We don't mind whether detection really executed the processes or not
	// (it may have been silenced due to previous detection). We only care there's no error.

	// We're about to embark on recovery shortly...

	// Check for recovery being disabled globally
	if recoveryDisabledGlobally, err := IsRecoveryDisabled(); err != nil {
		// Unexpected. Shouldn't get this
		log.Errorf("Unable to determine if recovery is disabled globally: %v", err)
	} else if recoveryDisabledGlobally {
		if !forceInstanceRecovery {
			log.Infof("CheckAndRecover: Analysis: %+v, InstanceKey: %+v, candidateInstanceKey: %+v, "+
				"skipProcesses: %v: NOT Recovering host (disabled globally)",
				analysisEntry.Analysis, analysisEntry.AnalyzedInstanceKey, candidateInstanceKey, skipProcesses)

			return false, nil, err
		}
		log.Infof("CheckAndRecover: Analysis: %+v, InstanceKey: %+v, candidateInstanceKey: %+v, "+
			"skipProcesses: %v: recoveries disabled globally but forcing this recovery",
			analysisEntry.Analysis, analysisEntry.AnalyzedInstanceKey, candidateInstanceKey, skipProcesses)
	}

	// Actually attempt recovery:
	if isActionableRecovery || util.ClearToLog("executeCheckAndRecoverFunction: recovery", analysisEntry.AnalyzedInstanceKey.StringCode()) {
		log.Infof("executeCheckAndRecoverFunction: proceeding with %+v recovery on %+v; isRecoverable?: %+v; skipProcesses: %+v", analysisEntry.Analysis, analysisEntry.AnalyzedInstanceKey, isActionableRecovery, skipProcesses)
	}
	recoveryAttempted, topologyRecovery, err = checkAndRecoverFunction(analysisEntry, candidateInstanceKey, forceInstanceRecovery, skipProcesses)
	if !recoveryAttempted {
		return recoveryAttempted, topologyRecovery, err
	}
	if topologyRecovery == nil {
		return recoveryAttempted, topologyRecovery, err
	}
	if b, err := json.Marshal(topologyRecovery); err == nil {
		log.Infof("Topology recovery: %+v", string(b))
	} else {
		log.Infof("Topology recovery: %+v", topologyRecovery)
	}
	if !skipProcesses {
		if topologyRecovery.SuccessorKey == nil {
			// Execute general unsuccessful post failover processes
			executeProcesses(config.Config.PostUnsuccessfulFailoverProcesses, "PostUnsuccessfulFailoverProcesses", topologyRecovery, false)
		} else {
			// Execute general post failover processes
			inst.EndDowntime(topologyRecovery.SuccessorKey)
			executeProcesses(config.Config.PostFailoverProcesses, "PostFailoverProcesses", topologyRecovery, false)
		}
	}
	AuditTopologyRecovery(topologyRecovery, fmt.Sprintf("Waiting for %d postponed functions", topologyRecovery.PostponedFunctionsContainer.Len()))
	topologyRecovery.Wait()
	AuditTopologyRecovery(topologyRecovery, fmt.Sprintf("Executed %d postponed functions", topologyRecovery.PostponedFunctionsContainer.Len()))
	if topologyRecovery.PostponedFunctionsContainer.Len() > 0 {
		AuditTopologyRecovery(topologyRecovery, fmt.Sprintf("Executed postponed functions: %+v", strings.Join(topologyRecovery.PostponedFunctionsContainer.Descriptions(), ", ")))
	}
	return recoveryAttempted, topologyRecovery, err
}

// CheckAndRecover is the main entry point for the recovery mechanism
func CheckAndRecover(specificInstance *inst.InstanceKey, candidateInstanceKey *inst.InstanceKey, skipProcesses bool) (recoveryAttempted bool, promotedReplicaKey *inst.InstanceKey, err error) {
	// Allow the analysis to run even if we don't want to recover
	replicationAnalysis, err := inst.GetReplicationAnalysis("", &inst.ReplicationAnalysisHints{IncludeDowntimed: true, AuditAnalysis: true})
	if err != nil {
		return false, nil, log.Errore(err)
	}
	if *config.RuntimeCLIFlags.Noop {
		log.Infof("--noop provided; will not execute processes")
		skipProcesses = true
	}
	// intentionally iterating entries in random order
	for _, j := range rand.Perm(len(replicationAnalysis)) {
		analysisEntry := replicationAnalysis[j]
		if specificInstance != nil {
			// We are looking for a specific instance; if this is not the one, skip!
			if !specificInstance.Equals(&analysisEntry.AnalyzedInstanceKey) {
				continue
			}
		}
		if analysisEntry.SkippableDueToDowntime && specificInstance == nil {
			// Only recover a downtimed server if explicitly requested
			continue
		}

		if specificInstance != nil {
			// force mode. Keep it synchronuous
			var topologyRecovery *TopologyRecovery
			recoveryAttempted, topologyRecovery, err = executeCheckAndRecoverFunction(analysisEntry, candidateInstanceKey, true, skipProcesses)
			log.Errore(err)
			if topologyRecovery != nil {
				promotedReplicaKey = topologyRecovery.SuccessorKey
			}
		} else {
			go func() {
				_, _, err := executeCheckAndRecoverFunction(analysisEntry, candidateInstanceKey, false, skipProcesses)
				log.Errore(err)
			}()
		}
	}
	return recoveryAttempted, promotedReplicaKey, err
}

func forceAnalysisEntry(clusterName string, analysisCode inst.AnalysisCode, commandHint string, failedInstanceKey *inst.InstanceKey) (analysisEntry inst.ReplicationAnalysis, err error) {
	clusterInfo, err := inst.ReadClusterInfo(clusterName)
	if err != nil {
		return analysisEntry, err
	}

	clusterAnalysisEntries, err := inst.GetReplicationAnalysis(clusterInfo.ClusterName, &inst.ReplicationAnalysisHints{IncludeDowntimed: true, IncludeNoProblem: true})
	if err != nil {
		return analysisEntry, err
	}

	for _, entry := range clusterAnalysisEntries {
		if entry.AnalyzedInstanceKey.Equals(failedInstanceKey) {
			analysisEntry = entry
		}
	}
	analysisEntry.Analysis = analysisCode // we force this analysis
	analysisEntry.CommandHint = commandHint
	analysisEntry.ClusterDetails = *clusterInfo
	analysisEntry.AnalyzedInstanceKey = *failedInstanceKey

	return analysisEntry, nil
}

// ForceExecuteRecovery can be called to issue a recovery process even if analysis says there is no recovery case.
// The caller of this function injects the type of analysis it wishes the function to assume.
// By calling this function one takes responsibility for one's actions.
func ForceExecuteRecovery(analysisEntry inst.ReplicationAnalysis, candidateInstanceKey *inst.InstanceKey, skipProcesses bool) (recoveryAttempted bool, topologyRecovery *TopologyRecovery, err error) {
	return executeCheckAndRecoverFunction(analysisEntry, candidateInstanceKey, true, skipProcesses)
}

// ForceMasterFailover *trusts* primary of given cluster is dead and initiates a failover
func ForceMasterFailover(clusterName string) (topologyRecovery *TopologyRecovery, err error) {
	clusterMasters, err := inst.ReadClusterMaster(clusterName)
	if err != nil {
		return nil, fmt.Errorf("Cannot deduce cluster master for %+v", clusterName)
	}
	if len(clusterMasters) != 1 {
		return nil, fmt.Errorf("Cannot deduce cluster master for %+v", clusterName)
	}
	clusterMaster := clusterMasters[0]

	analysisEntry, err := forceAnalysisEntry(clusterName, inst.DeadMaster, inst.ForceMasterFailoverCommandHint, &clusterMaster.Key)
	if err != nil {
		return nil, err
	}
	recoveryAttempted, topologyRecovery, err := ForceExecuteRecovery(analysisEntry, nil, false)
	if err != nil {
		return nil, err
	}
	if !recoveryAttempted {
		return nil, fmt.Errorf("Unexpected error: recovery not attempted. This should not happen")
	}
	if topologyRecovery == nil {
		return nil, fmt.Errorf("Recovery attempted but with no results. This should not happen")
	}
	if topologyRecovery.SuccessorKey == nil {
		return nil, fmt.Errorf("Recovery attempted yet no replica promoted")
	}
	return topologyRecovery, nil
}

// ForceMasterTakeover *trusts* primary of given cluster is dead and fails over to designated instance,
// which has to be its direct child.
func ForceMasterTakeover(clusterName string, destination *inst.Instance) (topologyRecovery *TopologyRecovery, err error) {
	clusterMasters, err := inst.ReadClusterWriteableMaster(clusterName)
	if err != nil {
		return nil, fmt.Errorf("Cannot deduce cluster master for %+v", clusterName)
	}
	if len(clusterMasters) != 1 {
		return nil, fmt.Errorf("Cannot deduce cluster master for %+v", clusterName)
	}
	clusterMaster := clusterMasters[0]

	if !destination.MasterKey.Equals(&clusterMaster.Key) {
		return nil, fmt.Errorf("You may only promote a direct child of the master %+v. The master of %+v is %+v.", clusterMaster.Key, destination.Key, destination.MasterKey)
	}
	log.Infof("Will demote %+v and promote %+v instead", clusterMaster.Key, destination.Key)

	analysisEntry, err := forceAnalysisEntry(clusterName, inst.DeadMaster, inst.ForceMasterTakeoverCommandHint, &clusterMaster.Key)
	if err != nil {
		return nil, err
	}
	recoveryAttempted, topologyRecovery, err := ForceExecuteRecovery(analysisEntry, &destination.Key, false)
	if err != nil {
		return nil, err
	}
	if !recoveryAttempted {
		return nil, fmt.Errorf("Unexpected error: recovery not attempted. This should not happen")
	}
	if topologyRecovery == nil {
		return nil, fmt.Errorf("Recovery attempted but with no results. This should not happen")
	}
	if topologyRecovery.SuccessorKey == nil {
		return nil, fmt.Errorf("Recovery attempted yet no replica promoted")
	}
	return topologyRecovery, nil
}

func getGracefulMasterTakeoverDesignatedInstance(clusterMasterKey *inst.InstanceKey, designatedKey *inst.InstanceKey, clusterMasterDirectReplicas [](*inst.Instance), auto bool) (designatedInstance *inst.Instance, err error) {
	if designatedKey == nil {
		// User did not specify a replica to promote
		if len(clusterMasterDirectReplicas) == 1 {
			// Single replica. That's the one we'll promote
			return clusterMasterDirectReplicas[0], nil
		}
		// More than one replica.
		if !auto {
			return nil, fmt.Errorf("GracefulMasterTakeover: target instance not indicated, auto=false, and master %+v has %+v replicas. orchestrator cannot choose where to failover to. Aborting", *clusterMasterKey, len(clusterMasterDirectReplicas))
		}
		log.Debugf("GracefulMasterTakeover: request takeover for master %+v, no designated replica indicated. orchestrator will attempt to auto deduce replica.", *clusterMasterKey)
		designatedInstance, _, _, _, _, err = inst.GetCandidateReplica(clusterMasterKey, false)
		if err != nil || designatedInstance == nil {
			return nil, fmt.Errorf("GracefulMasterTakeover: no target instance indicated, failed to auto-detect candidate replica for master %+v. Aborting", *clusterMasterKey)
		}
		log.Debugf("GracefulMasterTakeover: candidateReplica=%+v", designatedInstance.Key)
		if _, err := inst.StartReplication(&designatedInstance.Key); err != nil {
			return nil, fmt.Errorf("GracefulMasterTakeover:cannot start replication on designated replica %+v. Aborting", designatedKey)
		}
		log.Infof("GracefulMasterTakeover: designated master deduced to be %+v", designatedInstance.Key)
		return designatedInstance, nil
	}

	// Verify designated instance is a direct replica of primary
	for _, directReplica := range clusterMasterDirectReplicas {
		if directReplica.Key.Equals(designatedKey) {
			designatedInstance = directReplica
		}
	}
	if designatedInstance == nil {
		return nil, fmt.Errorf("GracefulMasterTakeover: indicated designated instance %+v must be directly replicating from the master %+v", *designatedKey, *clusterMasterKey)
	}
	log.Infof("GracefulMasterTakeover: designated master instructed to be %+v", designatedInstance.Key)
	return designatedInstance, nil
}

// GracefulMasterTakeover will demote primary of existing topology and promote its
// direct replica instead.
// It expects that replica to have no siblings.
// This function is graceful in that it will first lock down the primary, then wait
// for the designated replica to catch up with last position.
// It will point old primary at the newly promoted primary at the correct coordinates.
func GracefulMasterTakeover(clusterName string, designatedKey *inst.InstanceKey, auto bool) (topologyRecovery *TopologyRecovery, promotedMasterCoordinates *inst.BinlogCoordinates, err error) {
	clusterMasters, err := inst.ReadClusterMaster(clusterName)
	if err != nil {
		return nil, nil, fmt.Errorf("Cannot deduce cluster master for %+v; error: %+v", clusterName, err)
	}
	if len(clusterMasters) != 1 {
		return nil, nil, fmt.Errorf("Cannot deduce cluster master for %+v. Found %+v potential masters", clusterName, len(clusterMasters))
	}
	clusterMaster := clusterMasters[0]

	clusterMasterDirectReplicas, err := inst.ReadReplicaInstances(&clusterMaster.Key)
	if err != nil {
		return nil, nil, log.Errore(err)
	}

	if len(clusterMasterDirectReplicas) == 0 {
		return nil, nil, fmt.Errorf("Master %+v doesn't seem to have replicas", clusterMaster.Key)
	}

	if designatedKey != nil && !designatedKey.IsValid() {
		// An empty or invalid key is as good as no key
		designatedKey = nil
	}
	designatedInstance, err := getGracefulMasterTakeoverDesignatedInstance(&clusterMaster.Key, designatedKey, clusterMasterDirectReplicas, auto)
	if err != nil {
		return nil, nil, log.Errore(err)
	}

	if inst.IsBannedFromBeingCandidateReplica(designatedInstance) {
		return nil, nil, fmt.Errorf("GracefulMasterTakeover: designated instance %+v cannot be promoted due to promotion rule or it is explicitly ignored in PromotionIgnoreHostnameFilters configuration", designatedInstance.Key)
	}

	masterOfDesignatedInstance, err := inst.GetInstanceMaster(designatedInstance)
	if err != nil {
		return nil, nil, err
	}
	if !masterOfDesignatedInstance.Key.Equals(&clusterMaster.Key) {
		return nil, nil, fmt.Errorf("Sanity check failure. It seems like the designated instance %+v does not replicate from the master %+v (designated instance's master key is %+v). This error is strange. Panicking", designatedInstance.Key, clusterMaster.Key, designatedInstance.MasterKey)
	}
	if !designatedInstance.HasReasonableMaintenanceReplicationLag() {
		return nil, nil, fmt.Errorf("Desginated instance %+v seems to be lagging to much for thie operation. Aborting.", designatedInstance.Key)
	}

	if len(clusterMasterDirectReplicas) > 1 {
		log.Infof("GracefulMasterTakeover: Will let %+v take over its siblings", designatedInstance.Key)
		relocatedReplicas, _, err, _ := inst.RelocateReplicas(&clusterMaster.Key, &designatedInstance.Key, "")
		if len(relocatedReplicas) != len(clusterMasterDirectReplicas)-1 {
			// We are unable to make designated instance primary of all its siblings
			relocatedReplicasKeyMap := inst.NewInstanceKeyMap()
			relocatedReplicasKeyMap.AddInstances(relocatedReplicas)
			// Let's see which replicas have not been relocated
			for _, directReplica := range clusterMasterDirectReplicas {
				if relocatedReplicasKeyMap.HasKey(directReplica.Key) {
					// relocated, good
					continue
				}
				if directReplica.Key.Equals(&designatedInstance.Key) {
					// obviously we skip this one
					continue
				}
				if directReplica.IsDowntimed {
					// obviously we skip this one
					log.Warningf("GracefulMasterTakeover: unable to relocate %+v below designated %+v, but since it is downtimed (downtime reason: %s) I will proceed", directReplica.Key, designatedInstance.Key, directReplica.DowntimeReason)
					continue
				}
				return nil, nil, fmt.Errorf("Desginated instance %+v cannot take over all of its siblings. Error: %+v", designatedInstance.Key, err)
			}
		}
	}
	log.Infof("GracefulMasterTakeover: Will demote %+v and promote %+v instead", clusterMaster.Key, designatedInstance.Key)

	analysisEntry, err := forceAnalysisEntry(clusterName, inst.DeadMaster, inst.GracefulMasterTakeoverCommandHint, &clusterMaster.Key)
	if err != nil {
		return nil, nil, err
	}
	preGracefulTakeoverTopologyRecovery := &TopologyRecovery{
		SuccessorKey:  &designatedInstance.Key,
		AnalysisEntry: analysisEntry,
	}
	if err := executeProcesses(config.Config.PreGracefulTakeoverProcesses, "PreGracefulTakeoverProcesses", preGracefulTakeoverTopologyRecovery, true); err != nil {
		return nil, nil, fmt.Errorf("Failed running PreGracefulTakeoverProcesses: %+v", err)
	}
	demotedMasterSelfBinlogCoordinates := &clusterMaster.SelfBinlogCoordinates
	log.Infof("GracefulMasterTakeover: Will wait for %+v to reach master coordinates %+v", designatedInstance.Key, *demotedMasterSelfBinlogCoordinates)
	if designatedInstance, _, err = inst.WaitForExecBinlogCoordinatesToReach(&designatedInstance.Key, demotedMasterSelfBinlogCoordinates, time.Duration(config.Config.ReasonableMaintenanceReplicationLagSeconds)*time.Second); err != nil {
		return nil, nil, err
	}
	promotedMasterCoordinates = &designatedInstance.SelfBinlogCoordinates

	log.Infof("GracefulMasterTakeover: attempting recovery")
	recoveryAttempted, topologyRecovery, err := ForceExecuteRecovery(analysisEntry, &designatedInstance.Key, false)
	if err != nil {
		log.Errorf("GracefulMasterTakeover: noting an error, and for now proceeding: %+v", err)
	}
	if !recoveryAttempted {
		return nil, nil, fmt.Errorf("GracefulMasterTakeover: unexpected error: recovery not attempted. This should not happen")
	}
	if topologyRecovery == nil {
		return nil, nil, fmt.Errorf("GracefulMasterTakeover: recovery attempted but with no results. This should not happen")
	}
	var gtidHint inst.OperationGTIDHint = inst.GTIDHintNeutral
	if topologyRecovery.RecoveryType == MasterRecoveryGTID {
		gtidHint = inst.GTIDHintForce
	}
	clusterMaster, err = inst.ChangeMasterTo(&clusterMaster.Key, &designatedInstance.Key, promotedMasterCoordinates, false, gtidHint)
	if !clusterMaster.SelfBinlogCoordinates.Equals(demotedMasterSelfBinlogCoordinates) {
		log.Errorf("GracefulMasterTakeover: sanity problem. Demoted master's coordinates changed from %+v to %+v while supposed to have been frozen", *demotedMasterSelfBinlogCoordinates, clusterMaster.SelfBinlogCoordinates)
	}
	_, startReplicationErr := inst.StartReplication(&clusterMaster.Key)
	if err == nil {
		err = startReplicationErr
	}

	if designatedInstance.AllowTLS {
		_, enableSSLErr := inst.EnableMasterSSL(&clusterMaster.Key)
		if err == nil {
			err = enableSSLErr
		}
	}
	executeProcesses(config.Config.PostGracefulTakeoverProcesses, "PostGracefulTakeoverProcesses", topologyRecovery, false)

	return topologyRecovery, promotedMasterCoordinates, err
}

// electNewMaster elects a new primary while none were present before.
// TODO(sougou): this should be mreged with recoverDeadMaster
func electNewMaster(analysisEntry inst.ReplicationAnalysis, candidateInstanceKey *inst.InstanceKey, forceInstanceRecovery bool, skipProcesses bool) (recoveryAttempted bool, topologyRecovery *TopologyRecovery, err error) {
	topologyRecovery, err = AttemptRecoveryRegistration(&analysisEntry, false, true)
	if topologyRecovery == nil {
		AuditTopologyRecovery(topologyRecovery, fmt.Sprintf("found an active or recent recovery on %+v. Will not issue another electNewMaster.", analysisEntry.AnalyzedInstanceKey))
		return false, nil, err
	}
	log.Infof("Analysis: %v, will elect a new master: %v", analysisEntry.Analysis, analysisEntry.SuggestedClusterAlias)

	_, unlock, err := LockShard(context.Background(), analysisEntry.AnalyzedInstanceKey)
	if err != nil {
		log.Infof("CheckAndRecover: Analysis: %+v, InstanceKey: %+v, candidateInstanceKey: %+v, "+
			"skipProcesses: %v: NOT detecting/recovering host, could not obtain shard lock (%v)",
			analysisEntry.Analysis, analysisEntry.AnalyzedInstanceKey, candidateInstanceKey, skipProcesses, err)
		return false, topologyRecovery, err
	}
	defer unlock(&err)

	// TODO(sougou): check if another Orc succeeded before fixing anything.

	replicas, err := inst.ReadClusterAliasInstances(analysisEntry.SuggestedClusterAlias)
	if err != nil {
		return false, topologyRecovery, err
	}
	// TODO(sougou): this is not reliable, because of the timeout.
	replicas = inst.StopReplicasNicely(replicas, time.Duration(config.Config.InstanceBulkOperationsWaitTimeoutSeconds)*time.Second)
	if len(replicas) == 0 {
		return false, topologyRecovery, fmt.Errorf("no instances in cluster %v", analysisEntry.SuggestedClusterAlias)
	}

	// Find an initial candidate
	var candidate *inst.Instance
	for _, replica := range replicas {
		// TODO(sougou): this needs to do more. see inst.chooseCandidateReplica
		if !inst.IsBannedFromBeingCandidateReplica(replica) {
			candidate = replica
			break
		}
	}
	if candidate == nil {
		err := fmt.Errorf("no candidate qualifies to be a master")
		AuditTopologyRecovery(topologyRecovery, err.Error())
		return true, topologyRecovery, err
	}

	// Compare the current candidate with the rest to see if other instances can be
	// moved under. If not, see if the other intance can become a candidate instead.
	for _, replica := range replicas {
		if replica == candidate {
			continue
		}
		if err := inst.CheckMoveViaGTID(replica, candidate); err != nil {
			if err := inst.CheckMoveViaGTID(candidate, replica); err != nil {
				return false, topologyRecovery, fmt.Errorf("instances are not compatible: %+v %+v: %v", candidate, replica, err)
			} else {
				// Make sure the new candidate meets the requirements.
				if !inst.IsBannedFromBeingCandidateReplica(replica) {
					candidate = replica
				}
			}
		}
	}

	if _, err := inst.ChangeTabletType(candidate.Key, topodatapb.TabletType_PRIMARY); err != nil {
		return true, topologyRecovery, err
	}
	// TODO(sougou): parallelize
	for _, replica := range replicas {
		if replica.Key == candidate.Key {
			continue
		}
		if _, err := inst.MoveBelowGTID(&replica.Key, &candidate.Key); err != nil {
			return false, topologyRecovery, err
		}
	}
	count := inst.MasterSemiSync(candidate.Key)
	err = inst.SetSemiSyncMaster(&candidate.Key, count > 0)
	AuditTopologyRecovery(topologyRecovery, fmt.Sprintf("- electNewMaster: applying semi-sync %v: success=%t", count > 0, (err == nil)))
	if err != nil {
		return false, topologyRecovery, err
	}
	_, err = inst.SetReadOnly(&candidate.Key, false)
	AuditTopologyRecovery(topologyRecovery, fmt.Sprintf("- electNewMaster: set read-only false: success=%t", (err == nil)))
	if err != nil {
		return false, topologyRecovery, err
	}
	return true, topologyRecovery, nil
}

// fixClusterAndMaster performs a traditional vitess PlannedReparentShard.
func fixClusterAndMaster(analysisEntry inst.ReplicationAnalysis, candidateInstanceKey *inst.InstanceKey, forceInstanceRecovery bool, skipProcesses bool) (recoveryAttempted bool, topologyRecovery *TopologyRecovery, err error) {
	topologyRecovery, err = AttemptRecoveryRegistration(&analysisEntry, false, true)
	if topologyRecovery == nil {
		AuditTopologyRecovery(topologyRecovery, fmt.Sprintf("found an active or recent recovery on %+v. Will not issue another fixClusterAndMaster.", analysisEntry.AnalyzedInstanceKey))
		return false, nil, err
	}
	log.Infof("Analysis: %v, will fix incorrect mastership %+v", analysisEntry.Analysis, analysisEntry.AnalyzedInstanceKey)

	// Reset replication on current primary. This will prevent the co-primary code-path.
	// TODO(sougou): this should probably done while holding a lock.
	_, err = inst.ResetReplicationOperation(&analysisEntry.AnalyzedInstanceKey)
	if err != nil {
		return false, topologyRecovery, err
	}

	altAnalysis, err := forceAnalysisEntry(analysisEntry.ClusterDetails.ClusterName, inst.DeadMaster, "", &analysisEntry.AnalyzedInstanceMasterKey)
	if err != nil {
		return false, topologyRecovery, err
	}
	recoveryAttempted, topologyRecovery, err = ForceExecuteRecovery(altAnalysis, &analysisEntry.AnalyzedInstanceKey, false)
	if err != nil {
		return recoveryAttempted, topologyRecovery, err
	}
	if _, err := TabletRefresh(analysisEntry.AnalyzedInstanceKey); err != nil {
		log.Errore(err)
	}
	return recoveryAttempted, topologyRecovery, err
}

// fixMaster sets the primary as read-write.
func fixMaster(analysisEntry inst.ReplicationAnalysis, candidateInstanceKey *inst.InstanceKey, forceInstanceRecovery bool, skipProcesses bool) (recoveryAttempted bool, topologyRecovery *TopologyRecovery, err error) {
	topologyRecovery, err = AttemptRecoveryRegistration(&analysisEntry, false, true)
	if topologyRecovery == nil {
		AuditTopologyRecovery(topologyRecovery, fmt.Sprintf("found an active or recent recovery on %+v. Will not issue another fixMaster.", analysisEntry.AnalyzedInstanceKey))
		return false, nil, err
	}
	log.Infof("Analysis: %v, will fix master to read-write %+v", analysisEntry.Analysis, analysisEntry.AnalyzedInstanceKey)

	_, unlock, err := LockShard(context.Background(), analysisEntry.AnalyzedInstanceKey)
	if err != nil {
		log.Infof("CheckAndRecover: Analysis: %+v, InstanceKey: %+v, candidateInstanceKey: %+v, "+
			"skipProcesses: %v: NOT detecting/recovering host, could not obtain shard lock (%v)",
			analysisEntry.Analysis, analysisEntry.AnalyzedInstanceKey, candidateInstanceKey, skipProcesses, err)
		return false, topologyRecovery, err
	}
	defer unlock(&err)

	// TODO(sougou): this code pattern has reached DRY limits. Reuse.
	count := inst.MasterSemiSync(analysisEntry.AnalyzedInstanceKey)
	err = inst.SetSemiSyncMaster(&analysisEntry.AnalyzedInstanceKey, count > 0)
	//AuditTopologyRecovery(topologyRecovery, fmt.Sprintf("- fixMaster: applying semi-sync %v: success=%t", count > 0, (err == nil)))
	if err != nil {
		return false, topologyRecovery, err
	}

	if err := TabletUndoDemoteMaster(analysisEntry.AnalyzedInstanceKey); err != nil {
		return false, topologyRecovery, err
	}
	return true, topologyRecovery, nil
}

// fixReplica sets the replica as read-only and points it at the current primary.
func fixReplica(analysisEntry inst.ReplicationAnalysis, candidateInstanceKey *inst.InstanceKey, forceInstanceRecovery bool, skipProcesses bool) (recoveryAttempted bool, topologyRecovery *TopologyRecovery, err error) {
	topologyRecovery, err = AttemptRecoveryRegistration(&analysisEntry, false, true)
	if topologyRecovery == nil {
		AuditTopologyRecovery(topologyRecovery, fmt.Sprintf("found an active or recent recovery on %+v. Will not issue another fixReplica.", analysisEntry.AnalyzedInstanceKey))
		return false, nil, err
	}
	log.Infof("Analysis: %v, will fix replica %+v", analysisEntry.Analysis, analysisEntry.AnalyzedInstanceKey)

	_, unlock, err := LockShard(context.Background(), analysisEntry.AnalyzedInstanceKey)
	if err != nil {
		log.Infof("CheckAndRecover: Analysis: %+v, InstanceKey: %+v, candidateInstanceKey: %+v, "+
			"skipProcesses: %v: NOT detecting/recovering host, could not obtain shard lock (%v)",
			analysisEntry.Analysis, analysisEntry.AnalyzedInstanceKey, candidateInstanceKey, skipProcesses, err)
		return false, topologyRecovery, err
	}
	defer unlock(&err)

	if _, err := inst.SetReadOnly(&analysisEntry.AnalyzedInstanceKey, true); err != nil {
		return false, topologyRecovery, err
	}

	masterKey, err := ShardMaster(&analysisEntry.AnalyzedInstanceKey)
	if err != nil {
		log.Info("Could not compute master for %+v", analysisEntry.AnalyzedInstanceKey)
		return false, topologyRecovery, err
	}
	if _, err := inst.MoveBelowGTID(&analysisEntry.AnalyzedInstanceKey, masterKey); err != nil {
		return false, topologyRecovery, err
	}
	return true, topologyRecovery, nil
}<|MERGE_RESOLUTION|>--- conflicted
+++ resolved
@@ -827,163 +827,15 @@
 	}
 	log.Infof("Analysis: %v, deadmaster %+v", analysisEntry.Analysis, analysisEntry.AnalyzedInstanceKey)
 
-<<<<<<< HEAD
 	reparentFunctions := &VtOrcReparentFunctions{
 		analysisEntry:        analysisEntry,
 		candidateInstanceKey: candidateInstanceKey,
 		skipProcesses:        skipProcesses,
 		topologyRecovery:     topologyRecovery,
-=======
-	// That's it! We must do recovery!
-	// TODO(sougou): This function gets called by GracefulMasterTakeover which may
-	// need to obtain shard lock before getting here.
-	unlock, err := LockShard(analysisEntry.AnalyzedInstanceKey)
-	if err != nil {
-		log.Infof("CheckAndRecover: Analysis: %+v, InstanceKey: %+v, candidateInstanceKey: %+v, "+
-			"skipProcesses: %v: NOT detecting/recovering host, could not obtain shard lock (%v)",
-			analysisEntry.Analysis, analysisEntry.AnalyzedInstanceKey, candidateInstanceKey, skipProcesses, err)
-		return false, nil, err
-	}
-	defer unlock(&err)
-
-	// Check if someone else fixed the problem.
-	tablet, err := TabletRefresh(analysisEntry.AnalyzedInstanceKey)
-	if err == nil && tablet.Type != topodatapb.TabletType_PRIMARY {
-		// TODO(sougou); use a version that only refreshes the current shard.
-		RefreshTablets()
-		AuditTopologyRecovery(topologyRecovery, "another agent seems to have fixed the problem")
-		// TODO(sougou): see if we have to reset the cluster as healthy.
-		return false, topologyRecovery, nil
-	}
-
-	AuditTopologyRecovery(topologyRecovery, fmt.Sprintf("will handle DeadMaster event on %+v", analysisEntry.ClusterDetails.ClusterName))
-	recoverDeadMasterCounter.Inc(1)
-	recoveryAttempted, promotedReplica, lostReplicas, err := recoverDeadMaster(topologyRecovery, candidateInstanceKey, skipProcesses)
-	if err != nil {
-		AuditTopologyRecovery(topologyRecovery, err.Error())
-	}
-	topologyRecovery.LostReplicas.AddInstances(lostReplicas)
-	if !recoveryAttempted {
-		return false, topologyRecovery, err
->>>>>>> 8866409b
 	}
 	_, err = reparentutil.NewEmergencyReparenter2(tmclient.NewTabletManagerClient(), nil).ReparentShard(context.Background(), reparentFunctions)
 
-<<<<<<< HEAD
 	return reparentFunctions.recoveryAttempted, topologyRecovery, err
-=======
-	overrideMasterPromotion := func() (*inst.Instance, error) {
-		if promotedReplica == nil {
-			// No promotion; nothing to override.
-			return promotedReplica, err
-		}
-		// Scenarios where we might cancel the promotion.
-		if satisfied, reason := MasterFailoverGeographicConstraintSatisfied(&analysisEntry, promotedReplica); !satisfied {
-			return nil, fmt.Errorf("RecoverDeadMaster: failed %+v promotion; %s", promotedReplica.Key, reason)
-		}
-		if config.Config.FailMasterPromotionOnLagMinutes > 0 &&
-			time.Duration(promotedReplica.ReplicationLagSeconds.Int64)*time.Second >= time.Duration(config.Config.FailMasterPromotionOnLagMinutes)*time.Minute {
-			// candidate replica lags too much
-			return nil, fmt.Errorf("RecoverDeadMaster: failed promotion. FailMasterPromotionOnLagMinutes is set to %d (minutes) and promoted replica %+v 's lag is %d (seconds)", config.Config.FailMasterPromotionOnLagMinutes, promotedReplica.Key, promotedReplica.ReplicationLagSeconds.Int64)
-		}
-		if config.Config.FailMasterPromotionIfSQLThreadNotUpToDate && !promotedReplica.SQLThreadUpToDate() {
-			return nil, fmt.Errorf("RecoverDeadMaster: failed promotion. FailMasterPromotionIfSQLThreadNotUpToDate is set and promoted replica %+v 's sql thread is not up to date (relay logs still unapplied). Aborting promotion", promotedReplica.Key)
-		}
-		if config.Config.DelayMasterPromotionIfSQLThreadNotUpToDate && !promotedReplica.SQLThreadUpToDate() {
-			AuditTopologyRecovery(topologyRecovery, fmt.Sprintf("DelayMasterPromotionIfSQLThreadNotUpToDate: waiting for SQL thread on %+v", promotedReplica.Key))
-			if _, err := inst.WaitForSQLThreadUpToDate(&promotedReplica.Key, 0, 0); err != nil {
-				return nil, fmt.Errorf("DelayMasterPromotionIfSQLThreadNotUpToDate error: %+v", err)
-			}
-			AuditTopologyRecovery(topologyRecovery, fmt.Sprintf("DelayMasterPromotionIfSQLThreadNotUpToDate: SQL thread caught up on %+v", promotedReplica.Key))
-		}
-		// All seems well. No override done.
-		return promotedReplica, err
-	}
-	if promotedReplica, err = overrideMasterPromotion(); err != nil {
-		AuditTopologyRecovery(topologyRecovery, err.Error())
-	}
-	// And this is the end; whether successful or not, we're done.
-	resolveRecovery(topologyRecovery, promotedReplica)
-	// Now, see whether we are successful or not. From this point there's no going back.
-	if promotedReplica != nil {
-		// Success!
-		recoverDeadMasterSuccessCounter.Inc(1)
-		AuditTopologyRecovery(topologyRecovery, fmt.Sprintf("RecoverDeadMaster: successfully promoted %+v", promotedReplica.Key))
-		AuditTopologyRecovery(topologyRecovery, fmt.Sprintf("- RecoverDeadMaster: promoted server coordinates: %+v", promotedReplica.SelfBinlogCoordinates))
-
-		AuditTopologyRecovery(topologyRecovery, "- RecoverDeadMaster: will apply MySQL changes to promoted master")
-		{
-			_, err := inst.ResetReplicationOperation(&promotedReplica.Key)
-			if err != nil {
-				// Ugly, but this is important. Let's give it another try
-				_, err = inst.ResetReplicationOperation(&promotedReplica.Key)
-			}
-			AuditTopologyRecovery(topologyRecovery, fmt.Sprintf("- RecoverDeadMaster: applying RESET SLAVE ALL on promoted master: success=%t", (err == nil)))
-			if err != nil {
-				AuditTopologyRecovery(topologyRecovery, fmt.Sprintf("- RecoverDeadMaster: NOTE that %+v is promoted even though SHOW SLAVE STATUS may still show it has a master", promotedReplica.Key))
-			}
-		}
-		{
-			count := inst.MasterSemiSync(promotedReplica.Key)
-			err := inst.SetSemiSyncMaster(&promotedReplica.Key, count > 0)
-			AuditTopologyRecovery(topologyRecovery, fmt.Sprintf("- RecoverDeadMaster: applying semi-sync %v: success=%t", count > 0, (err == nil)))
-
-			// Dont' allow writes if semi-sync settings fail.
-			if err == nil {
-				_, err := inst.SetReadOnly(&promotedReplica.Key, false)
-				AuditTopologyRecovery(topologyRecovery, fmt.Sprintf("- RecoverDeadMaster: applying read-only=0 on promoted master: success=%t", (err == nil)))
-			}
-		}
-		// Let's attempt, though we won't necessarily succeed, to set old primary as read-only
-		go func() {
-			_, err := inst.SetReadOnly(&analysisEntry.AnalyzedInstanceKey, true)
-			AuditTopologyRecovery(topologyRecovery, fmt.Sprintf("- RecoverDeadMaster: applying read-only=1 on demoted master: success=%t", (err == nil)))
-		}()
-
-		kvPairs := inst.GetClusterMasterKVPairs(analysisEntry.ClusterDetails.ClusterAlias, &promotedReplica.Key)
-		AuditTopologyRecovery(topologyRecovery, fmt.Sprintf("Writing KV %+v", kvPairs))
-		for _, kvPair := range kvPairs {
-			err := kv.PutKVPair(kvPair)
-			log.Errore(err)
-		}
-		{
-			AuditTopologyRecovery(topologyRecovery, fmt.Sprintf("Distributing KV %+v", kvPairs))
-			err := kv.DistributePairs(kvPairs)
-			log.Errore(err)
-		}
-		if config.Config.MasterFailoverDetachReplicaMasterHost {
-			postponedFunction := func() error {
-				AuditTopologyRecovery(topologyRecovery, "- RecoverDeadMaster: detaching master host on promoted master")
-				inst.DetachReplicaMasterHost(&promotedReplica.Key)
-				return nil
-			}
-			topologyRecovery.AddPostponedFunction(postponedFunction, fmt.Sprintf("RecoverDeadMaster, detaching promoted master host %+v", promotedReplica.Key))
-		}
-		func() error {
-			before := analysisEntry.AnalyzedInstanceKey.StringCode()
-			after := promotedReplica.Key.StringCode()
-			AuditTopologyRecovery(topologyRecovery, fmt.Sprintf("- RecoverDeadMaster: updating cluster_alias: %v -> %v", before, after))
-			//~~~inst.ReplaceClusterName(before, after)
-			if alias := analysisEntry.ClusterDetails.ClusterAlias; alias != "" {
-				inst.SetClusterAlias(promotedReplica.Key.StringCode(), alias)
-			} else {
-				inst.ReplaceAliasClusterName(before, after)
-			}
-			return nil
-		}()
-
-		attributes.SetGeneralAttribute(analysisEntry.ClusterDetails.ClusterDomain, promotedReplica.Key.StringCode())
-
-		if !skipProcesses {
-			// Execute post primary-failover processes
-			executeProcesses(config.Config.PostMasterFailoverProcesses, "PostMasterFailoverProcesses", topologyRecovery, false)
-		}
-	} else {
-		recoverDeadMasterFailureCounter.Inc(1)
-	}
-
-	return true, topologyRecovery, err
->>>>>>> 8866409b
 }
 
 // isGenerallyValidAsCandidateSiblingOfIntermediateMaster sees that basic server configuration and state are valid
